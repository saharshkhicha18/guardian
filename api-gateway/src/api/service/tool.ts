<<<<<<< HEAD
import { IAuthUser, Logger, RunFunctionAsync } from '@guardian/common';
import { Body, Controller, Delete, Get, HttpCode, HttpException, HttpStatus, Param, Post, Put, Query, Response, UploadedFiles, UseInterceptors } from '@nestjs/common';
import { Permissions, TaskAction } from '@guardian/interfaces';
import { ApiBody, ApiConsumes, ApiInternalServerErrorResponse, ApiOkResponse, ApiOperation, ApiTags, ApiQuery, ApiExtraModels, ApiParam } from '@nestjs/swagger';
import { ExportMessageDTO, ImportMessageDTO, InternalServerErrorDTO, TaskDTO, ToolDTO, ToolPreviewDTO, ToolValidationDTO, Examples, pageHeader } from '#middlewares';
import { AnyFilesInterceptor } from '@nestjs/platform-express';
import { UseCache, ServiceError, TaskManager, Guardians, InternalException, ONLY_SR } from '#helpers';
import { AuthUser, Auth } from '#auth';
=======
import { Logger, RunFunctionAsync } from '@guardian/common';
import { Guardians } from '../../helpers/guardians.js';
import {
  Controller,
  Delete,
  Get,
  HttpCode,
  HttpException,
  HttpStatus,
  Post,
  Put,
  Req,
  Response,
  UseInterceptors,
} from '@nestjs/common';
import { TaskAction, UserRole } from '@guardian/interfaces';
import {
    ApiBody,
    ApiConsumes,
    ApiForbiddenResponse,
    ApiInternalServerErrorResponse,
    ApiOkResponse,
    ApiOperation,
    ApiSecurity,
    ApiTags,
    ApiUnauthorizedResponse,
    getSchemaPath
} from '@nestjs/swagger';
import { ApiImplicitQuery } from '@nestjs/swagger/dist/decorators/api-implicit-query.decorator.js';
import { TaskManager } from '../../helpers/task-manager.js';
import { ServiceError } from '../../helpers/service-requests-base.js';
import { InternalServerErrorDTO, TaskDTO, ToolDTO } from '../../middlewares/validation/schemas/index.js';
import { ApiImplicitParam } from '@nestjs/swagger/dist/decorators/api-implicit-param.decorator.js';
import { UseCache } from '../../helpers/decorators/cache.js';
import { Auth } from '../../auth/auth.decorator.js';
import { AnyFilesInterceptor } from '../../helpers/interceptors/multipart.js';
import { UploadedFiles } from '../../helpers/decorators/file.js';
import { MultipartFile } from '../../helpers/interceptors/types/index.js';;

const ONLY_SR = ' Only users with the Standard Registry role are allowed to make the request.'
>>>>>>> a4fc3db1

@Controller('tools')
@ApiTags('tools')
export class ToolsApi {
    /**
     * Creates a new tool
     */
    @Post('/')
    @Auth(
        Permissions.TOOLS_TOOL_CREATE,
        // UserRole.STANDARD_REGISTRY,
    )
    @ApiOperation({
        summary: 'Creates a new tool.',
        description: 'Creates a new tool.' + ONLY_SR,
    })
    @ApiBody({
        description: 'Policy configuration.',
        type: ToolDTO,
        required: true
    })
    @ApiOkResponse({
        description: 'Successful operation.',
        type: ToolDTO,
    })
    @ApiInternalServerErrorResponse({
        description: 'Internal server error.',
        type: InternalServerErrorDTO,
    })
    @ApiExtraModels(ToolDTO, InternalServerErrorDTO)
    @HttpCode(HttpStatus.CREATED)
<<<<<<< HEAD
    async createNewTool(
        @AuthUser() user: IAuthUser,
        @Body() tool: ToolDTO
    ): Promise<ToolDTO> {
=======
    @Auth(UserRole.STANDARD_REGISTRY)
    async createNewTool(@Req() req, @Response() res): Promise<any> {
>>>>>>> a4fc3db1
        try {
            if (!tool.config || tool.config.blockType !== 'tool') {
                throw new HttpException('Invalid tool config', HttpStatus.UNPROCESSABLE_ENTITY);
            }
            const guardian = new Guardians();
<<<<<<< HEAD
            return await guardian.createTool(tool, user.did);
=======
            const item = await guardian.createTool(tool, req.user.did);
            return res.status(201).send(item);
>>>>>>> a4fc3db1
        } catch (error) {
            await InternalException(error);
        }
    }

    /**
     * Create new tool (Async)
     */
    @Post('/push')
    @Auth(
        Permissions.TOOLS_TOOL_CREATE,
        // UserRole.STANDARD_REGISTRY,
    )
    @ApiOperation({
        summary: 'Creates a new tool.',
        description: 'Creates a new tool.' + ONLY_SR,
    })
    @ApiBody({
        description: 'Policy configuration.',
        type: ToolDTO,
    })
    @ApiOkResponse({
        description: 'Successful operation.',
        type: TaskDTO
    })
    @ApiInternalServerErrorResponse({
        description: 'Internal server error.',
        type: InternalServerErrorDTO,
    })
    @ApiExtraModels(TaskDTO, ToolDTO, InternalServerErrorDTO)
    @HttpCode(HttpStatus.ACCEPTED)
<<<<<<< HEAD
    async createNewToolAsync(
        @AuthUser() user: IAuthUser,
        @Body() tool: ToolDTO
    ): Promise<TaskDTO> {
=======
    @Auth(UserRole.STANDARD_REGISTRY)
    async createNewToolAsync(@Req() req, @Response() res): Promise<any> {
>>>>>>> a4fc3db1
        try {
            if (!tool.config || tool.config.blockType !== 'tool') {
                throw new HttpException('Invalid tool config', HttpStatus.UNPROCESSABLE_ENTITY);
            }
            const guardian = new Guardians();
            const taskManager = new TaskManager();
            const task = taskManager.start(TaskAction.CREATE_TOOL, user.id);
            RunFunctionAsync<ServiceError>(async () => {
                await guardian.createToolAsync(tool, user.did, task);
            }, async (error) => {
                new Logger().error(error, ['API_GATEWAY']);
                taskManager.addError(task.taskId, { code: 500, message: error.message });
            });
            return task;
        } catch (error) {
            await InternalException(error);
        }
    }

    /**
     * Get page
     */
    @Get('/')
    @Auth(
        Permissions.TOOLS_TOOL_READ,
        // UserRole.STANDARD_REGISTRY,
    )
    @ApiOperation({
        summary: 'Return a list of all tools.',
        description: 'Returns all tools.' + ONLY_SR,
    })
    @ApiQuery({
        name: 'pageIndex',
        type: Number,
        description: 'The number of pages to skip before starting to collect the result set',
        required: false,
        example: 0
    })
    @ApiQuery({
        name: 'pageSize',
        type: Number,
        description: 'The numbers of items to return',
        required: false,
        example: 20
    })
    @ApiOkResponse({
        description: 'Successful operation.',
        isArray: true,
        headers: pageHeader,
        type: ToolDTO
    })
    @ApiInternalServerErrorResponse({
        description: 'Internal server error.',
        type: InternalServerErrorDTO,
    })
    @ApiExtraModels(ToolDTO, InternalServerErrorDTO)
    @HttpCode(HttpStatus.OK)
<<<<<<< HEAD
    async getTools(
        @AuthUser() user: IAuthUser,
        @Query('pageIndex') pageIndex: number,
        @Query('pageSize') pageSize: number,
        @Response() res: any
    ): Promise<ToolDTO[]> {
        try {
            const guardians = new Guardians();
            const { items, count } = await guardians.getTools({ owner: user.did, pageIndex, pageSize });
            return res.setHeader('X-Total-Count', count).json(items);
=======
    @Auth(UserRole.STANDARD_REGISTRY)
    async getTools(@Req() req, @Response() res): Promise<any> {
        try {
            const guardians = new Guardians();
            let pageIndex: any;
            let pageSize: any;
            if (req.query && req.query.pageIndex && req.query.pageSize) {
                pageIndex = req.query.pageIndex;
                pageSize = req.query.pageSize;
            }
            const { items, count } = await guardians.getTools({
                owner: req.user.did,
                pageIndex,
                pageSize
            });
            return res.header('X-Total-Count', count).send(items);
>>>>>>> a4fc3db1
        } catch (error) {
            await InternalException(error);
        }
    }

    /**
     * Delete tool
     */
    @Delete('/:id')
    @Auth(
        Permissions.TOOLS_TOOL_DELETE,
        // UserRole.STANDARD_REGISTRY,
    )
    @ApiOperation({
        summary: 'Deletes the tool with the provided tool ID.' + ONLY_SR,
        description: 'Deletes the tool.'
    })
    @ApiParam({
        name: 'id',
        type: String,
        description: 'Tool ID',
        required: true,
        example: Examples.DB_ID
    })
    @ApiOkResponse({
        description: 'Successful operation.',
        type: Boolean
    })
    @ApiInternalServerErrorResponse({
        description: 'Internal server error.',
        type: InternalServerErrorDTO,
    })
    @ApiExtraModels(InternalServerErrorDTO)
    @HttpCode(HttpStatus.OK)
<<<<<<< HEAD
    async deleteTool(
        @AuthUser() user: IAuthUser,
        @Param('id') id: string
    ): Promise<boolean> {
=======
    @Auth(UserRole.STANDARD_REGISTRY)
    async deleteTool(@Req() req, @Response() res): Promise<any> {
>>>>>>> a4fc3db1
        try {
            if (!id) {
                throw new HttpException('Invalid id', HttpStatus.UNPROCESSABLE_ENTITY);
            }
<<<<<<< HEAD
            const guardian = new Guardians();
            return await guardian.deleteTool(id, user.did);
=======
            const result = await guardian.deleteTool(req.params.id, req.user.did);
            return res.status(200).send(result);
>>>>>>> a4fc3db1
        } catch (error) {
            await InternalException(error);
        }
    }

    /**
     * Get tool by id
     */
    @Get('/:id')
    @Auth(
        Permissions.TOOLS_TOOL_READ,
        // UserRole.STANDARD_REGISTRY,
    )
    @ApiOperation({
        summary: 'Retrieves tool configuration.',
        description: 'Retrieves tool configuration for the specified tool ID.' + ONLY_SR
    })
    @ApiParam({
        name: 'id',
        type: String,
        description: 'Tool ID',
        required: true,
        example: Examples.DB_ID
    })
    @ApiOkResponse({
        description: 'Successful operation.',
        type: ToolDTO
    })
    @ApiInternalServerErrorResponse({
        description: 'Internal server error.',
        type: InternalServerErrorDTO,
    })
    @ApiExtraModels(ToolDTO, InternalServerErrorDTO)
    @HttpCode(HttpStatus.OK)
<<<<<<< HEAD
    async getToolById(
        @AuthUser() user: IAuthUser,
        @Param('id') id: string
    ): Promise<ToolDTO> {
=======
    @Auth(UserRole.STANDARD_REGISTRY)
    async getToolById(@Req() req, @Response() res): Promise<any> {
>>>>>>> a4fc3db1
        try {
            if (!id) {
                throw new HttpException('Invalid id', HttpStatus.UNPROCESSABLE_ENTITY);
            }
<<<<<<< HEAD
            const guardian = new Guardians();
            return await guardian.getToolById(id, user.did);
=======
            const item = await guardian.getToolById(req.params.id, req.user.did);
            return res.send(item);
>>>>>>> a4fc3db1
        } catch (error) {
            await InternalException(error);
        }
    }

    /**
     * Update tool
     */
    @Put('/:id')
    @Auth(
        Permissions.TOOLS_TOOL_UPDATE,
        // UserRole.STANDARD_REGISTRY,
    )
    @ApiOperation({
        summary: 'Updates tool configuration.',
        description: 'Updates tool configuration for the specified tool ID.' + ONLY_SR
    })
    @ApiParam({
        name: 'id',
        type: String,
        description: 'Tool ID',
        required: true,
        example: Examples.DB_ID
    })
    @ApiBody({
        description: 'Tool configuration.',
        type: ToolDTO,
        required: true
    })
    @ApiOkResponse({
        description: 'Successful operation.',
        type: ToolDTO
    })
    @ApiInternalServerErrorResponse({
        description: 'Internal server error.',
        type: InternalServerErrorDTO,
    })
    @ApiExtraModels(ToolDTO, InternalServerErrorDTO)
    @HttpCode(HttpStatus.CREATED)
<<<<<<< HEAD
    async updateTool(
        @AuthUser() user: IAuthUser,
        @Param('id') id: string,
        @Body() tool: ToolDTO
    ): Promise<any> {
        if (!id) {
=======
    @Auth(UserRole.STANDARD_REGISTRY)
    async updateTool(@Req() req, @Response() res): Promise<any> {
        if (!req.params.id) {
>>>>>>> a4fc3db1
            throw new HttpException('Invalid id', HttpStatus.UNPROCESSABLE_ENTITY);
        }
        if (!tool.config || tool.config.blockType !== 'tool') {
            throw new HttpException('Invalid tool config', HttpStatus.UNPROCESSABLE_ENTITY)
        }
        try {
<<<<<<< HEAD
            const guardian = new Guardians();
            return await guardian.updateTool(id, tool, user.did);
=======
            const result = await guardian.updateTool(req.params.id, tool, req.user.did);
            return res.status(201).send(result);
>>>>>>> a4fc3db1
        } catch (error) {
            await InternalException(error);
        }
    }

    /**
     * Publish tool
     */
    @Put('/:id/publish')
    @Auth(
        Permissions.TOOLS_TOOL_REVIEW,
        // UserRole.STANDARD_REGISTRY,
    )
    @ApiOperation({
        summary: 'Publishes the tool onto IPFS.',
        description: 'Publishes the tool with the specified (internal) tool ID onto IPFS, sends a message featuring its IPFS CID into the corresponding Hedera topic.' + ONLY_SR
    })
    @ApiParam({
        name: 'id',
        type: String,
        description: 'Tool ID',
        required: true,
        example: Examples.DB_ID
    })
    @ApiBody({
        description: 'Tool configuration.',
        type: ToolDTO,
        required: true
    })
    @ApiOkResponse({
        description: 'Successful operation.',
        type: ToolValidationDTO
    })
    @ApiInternalServerErrorResponse({
        description: 'Internal server error.',
        type: InternalServerErrorDTO,
    })
    @ApiExtraModels(ToolValidationDTO, ToolDTO, InternalServerErrorDTO)
    @HttpCode(HttpStatus.OK)
<<<<<<< HEAD
    async publishTool(
        @AuthUser() user: IAuthUser,
        @Param('id') id: string,
        @Body() tool: ToolDTO
    ): Promise<ToolValidationDTO> {
        try {
            if (!id) {
                throw new HttpException('Invalid id', HttpStatus.UNPROCESSABLE_ENTITY);
            }
            const guardian = new Guardians();
            return await guardian.publishTool(id, user.did, tool);
=======
    @Auth(UserRole.STANDARD_REGISTRY)
    async publishTool(@Req() req, @Response() res): Promise<any> {
        const guardian = new Guardians();
        try {
            const tool = await guardian.publishTool(req.params.id, req.user.did, req.body);
            return res.send(tool);
>>>>>>> a4fc3db1
        } catch (error) {
            await InternalException(error);
        }
    }

    /**
     * Publish tool (Async)
     */
    @Put('/:id/push/publish')
    @Auth(
        Permissions.TOOLS_TOOL_REVIEW,
        // UserRole.STANDARD_REGISTRY,
    )
    @ApiOperation({
        summary: 'Publishes the tool onto IPFS.',
        description: 'Publishes the tool with the specified (internal) tool ID onto IPFS, sends a message featuring its IPFS CID into the corresponding Hedera topic.' + ONLY_SR
    })
    @ApiParam({
        name: 'id',
        type: String,
        description: 'Tool ID',
        required: true,
        example: Examples.DB_ID
    })
    @ApiBody({
        description: 'Tool configuration.',
        type: ToolDTO,
        required: true
    })
    @ApiOkResponse({
        description: 'Successful operation.',
        type: TaskDTO
    })
    @ApiInternalServerErrorResponse({
        description: 'Internal server error.',
        type: InternalServerErrorDTO,
    })
    @ApiExtraModels(ToolDTO, TaskDTO, InternalServerErrorDTO)
    @HttpCode(HttpStatus.OK)
<<<<<<< HEAD
    async publishToolAsync(
        @AuthUser() user: IAuthUser,
        @Param('id') id: string,
        @Body() tool: ToolDTO
    ): Promise<TaskDTO> {
        if (!id) {
            throw new HttpException('Invalid id', HttpStatus.UNPROCESSABLE_ENTITY);
        }
=======
    @Auth(UserRole.STANDARD_REGISTRY)
    async publishToolAsync(@Req() req, @Response() res): Promise<any> {
        const user = req.user;
>>>>>>> a4fc3db1
        const taskManager = new TaskManager();
        const task = taskManager.start(TaskAction.PUBLISH_TOOL, user.id);
        RunFunctionAsync<ServiceError>(async () => {
            const guardian = new Guardians();
            await guardian.publishToolAsync(id, user.did, tool, task);
        }, async (error) => {
            new Logger().error(error, ['API_GATEWAY']);
            taskManager.addError(task.taskId, { code: 500, message: error.message || error });
        });
        return task;
    }

    /**
     * Validate tool
     */
    @Post('/validate')
    @Auth(
        Permissions.TOOLS_TOOL_UPDATE,
        Permissions.TOOLS_TOOL_REVIEW,
        // UserRole.STANDARD_REGISTRY,
    )
    @ApiOperation({
        summary: 'Validates selected tool.',
        description: 'Validates selected tool.' + ONLY_SR
    })
    @ApiBody({
        description: 'Tool configuration.',
        type: ToolDTO,
        required: true
    })
    @ApiOkResponse({
        description: 'Validation result.',
        type: ToolValidationDTO,
    })
    @ApiInternalServerErrorResponse({
        description: 'Internal server error.',
        type: InternalServerErrorDTO,
    })
    @ApiExtraModels(ToolDTO, ToolValidationDTO, InternalServerErrorDTO)
    @HttpCode(HttpStatus.OK)
<<<<<<< HEAD
    async validateTool(
        @AuthUser() user: IAuthUser,
        @Body() tool: ToolDTO
    ): Promise<any> {
=======
    @Auth(UserRole.STANDARD_REGISTRY)
    async validateTool(@Req() req, @Response() res): Promise<any> {
        const guardian = new Guardians();
>>>>>>> a4fc3db1
        try {
            const guardian = new Guardians();
            return await guardian.validateTool(user.did, tool);
        } catch (error) {
            await InternalException(error);
        }
    }

    /**
     * Export tool in file
     */
    @Get('/:id/export/file')
    @Auth(
        Permissions.TOOLS_TOOL_CREATE,
        // UserRole.STANDARD_REGISTRY,
    )
    @ApiOperation({
        summary: 'Return tool and its artifacts in a zip file format for the specified tool.',
        description: 'Returns a zip file containing the published tool and all associated artifacts, i.e. schemas and VCs.' + ONLY_SR
    })
    @ApiParam({
        name: 'id',
        type: String,
        description: 'Tool ID',
        required: true,
        example: Examples.DB_ID
    })
    @ApiOkResponse({
        description: 'Successful operation. Response zip file.'
    })
    @ApiInternalServerErrorResponse({
        description: 'Internal server error.',
        type: InternalServerErrorDTO,
    })
    @HttpCode(HttpStatus.OK)
<<<<<<< HEAD
    async toolExportFile(
        @AuthUser() user: IAuthUser,
        @Param('id') id: string,
        @Response() res: any
    ): Promise<any> {
        try {
            if (!id) {
                throw new HttpException('Invalid id', HttpStatus.UNPROCESSABLE_ENTITY);
            }
            const guardian = new Guardians();
            const file: any = await guardian.exportToolFile(id, user.did);
            res.setHeader('Content-disposition', `attachment; filename=tool_${Date.now()}`);
            res.setHeader('Content-type', 'application/zip');
=======
    @Auth(UserRole.STANDARD_REGISTRY)
    async toolExportFile(@Req() req, @Response() res): Promise<any> {
        const guardian = new Guardians();
        try {
            const file: any = await guardian.exportToolFile(req.params.id, req.user.did);
            res.header('Content-disposition', `attachment; filename=tool_${Date.now()}`);
            res.header('Content-type', 'application/zip');
>>>>>>> a4fc3db1
            return res.send(file);
        } catch (error) {
            await InternalException(error);
        }
    }

    /**
     * Export tool in message
     */
    @Get('/:id/export/message')
    @Auth(
        Permissions.TOOLS_TOOL_CREATE,
        // UserRole.STANDARD_REGISTRY,
    )
    @ApiOperation({
        summary: 'Return Heder message ID for the specified published tool.',
        description: 'Returns the Hedera message ID for the specified tool published onto IPFS.' + ONLY_SR
    })
    @ApiParam({
        name: 'id',
        type: String,
        description: 'Tool ID',
        required: true,
        example: Examples.DB_ID
    })
    @ApiOkResponse({
        description: 'Successful operation.',
        type: ExportMessageDTO
    })
    @ApiInternalServerErrorResponse({
        description: 'Internal server error.',
        type: InternalServerErrorDTO,
    })
    @ApiExtraModels(ExportMessageDTO, InternalServerErrorDTO)
    @HttpCode(HttpStatus.OK)
<<<<<<< HEAD
    async toolExportMessage(
        @AuthUser() user: IAuthUser,
        @Param('id') id: string,
    ): Promise<any> {
=======
    @Auth(UserRole.STANDARD_REGISTRY)
    async toolExportMessage(@Req() req, @Response() res): Promise<any> {
        const guardian = new Guardians();
>>>>>>> a4fc3db1
        try {
            if (!id) {
                throw new HttpException('Invalid id', HttpStatus.UNPROCESSABLE_ENTITY);
            }
            const guardian = new Guardians();
            return await guardian.exportToolMessage(id, user.did);
        } catch (error) {
            await InternalException(error);
        }
    }

    /**
     * Preview tool from IPFS
     */
    @Post('/import/message/preview')
    @Auth(
        Permissions.TOOLS_TOOL_CREATE,
        // UserRole.STANDARD_REGISTRY,
    )
    @ApiOperation({
        summary: 'Imports new tool from IPFS.',
        description: 'Imports new tool and all associated artifacts from IPFS into the local DB.' + ONLY_SR
    })
    @ApiBody({
        description: 'Message.',
        type: ImportMessageDTO,
    })
    @ApiOkResponse({
        description: 'Tool preview.',
        type: ToolPreviewDTO
    })
    @ApiInternalServerErrorResponse({
        description: 'Internal server error.',
        type: InternalServerErrorDTO,
    })
    @ApiExtraModels(ImportMessageDTO, ToolPreviewDTO, InternalServerErrorDTO)
    @HttpCode(HttpStatus.OK)
<<<<<<< HEAD
    async toolImportMessagePreview(
        @AuthUser() user: IAuthUser,
        @Body() body: ImportMessageDTO
    ): Promise<ToolPreviewDTO> {
=======
    @Auth(UserRole.STANDARD_REGISTRY)
    async toolImportMessagePreview(@Req() req, @Response() res): Promise<any> {
        const guardian = new Guardians();
>>>>>>> a4fc3db1
        try {
            const guardian = new Guardians();
            return await guardian.previewToolMessage(body.messageId, user.did);
        } catch (error) {
            await InternalException(error);
        }
    }

    /**
     * Import tool from IPFS
     */
    @Post('/import/message')
    @Auth(
        Permissions.TOOLS_TOOL_CREATE,
        // UserRole.STANDARD_REGISTRY,
    )
    @ApiOperation({
        summary: 'Imports new tool from IPFS.',
        description: 'Imports new tool and all associated artifacts from IPFS into the local DB.' + ONLY_SR
    })
    @ApiBody({
        description: 'Message.',
        type: ImportMessageDTO,
    })
    @ApiOkResponse({
        description: 'Successful operation.',
        type: ToolDTO
    })
    @ApiInternalServerErrorResponse({
        description: 'Internal server error.',
        type: InternalServerErrorDTO,
    })
    @ApiExtraModels(ImportMessageDTO, ToolDTO, InternalServerErrorDTO)
    @HttpCode(HttpStatus.CREATED)
<<<<<<< HEAD
    async toolImportMessage(
        @AuthUser() user: IAuthUser,
        @Body() body: ImportMessageDTO
    ): Promise<ToolDTO> {
=======
    @Auth(UserRole.STANDARD_REGISTRY)
    async toolImportMessage(@Req() req, @Response() res): Promise<any> {
>>>>>>> a4fc3db1
        const guardian = new Guardians();
        try {
            return await guardian.importToolMessage(body.messageId, user.did);
        } catch (error) {
            await InternalException(error);
        }
    }

    /**
     * Preview tool from file
     */
    @Post('/import/file/preview')
    @Auth(
        Permissions.TOOLS_TOOL_CREATE,
        // UserRole.STANDARD_REGISTRY,
    )
    @ApiOperation({
        summary: 'Imports new tool from a zip file.',
        description: 'Imports new tool and all associated artifacts, such as schemas and VCs, from the provided zip file into the local DB.' + ONLY_SR
    })
    @ApiBody({
        description: 'File.',
    })
    @ApiOkResponse({
        description: 'Module preview.',
        type: ToolPreviewDTO
    })
    @ApiInternalServerErrorResponse({
        description: 'Internal server error.',
        type: InternalServerErrorDTO,
    })
    @ApiExtraModels(ToolPreviewDTO, InternalServerErrorDTO)
    @HttpCode(HttpStatus.OK)
<<<<<<< HEAD
    async toolImportFilePreview(
        @AuthUser() user: IAuthUser,
        @Body() body: any
    ): Promise<any> {
=======
    @Auth(UserRole.STANDARD_REGISTRY)
    async toolImportFilePreview(@Req() req, @Response() res): Promise<any> {
        const guardian = new Guardians();
>>>>>>> a4fc3db1
        try {
            const guardian = new Guardians();
            return await guardian.previewToolFile(body, user.did);
        } catch (error) {
            await InternalException(error);
        }
    }

    /**
     * Import tool from IPFS
     */
    @Post('/import/file')
    @Auth(
        Permissions.TOOLS_TOOL_CREATE,
        // UserRole.STANDARD_REGISTRY,
    )
    @ApiOperation({
        summary: 'Imports new tool from a zip file.',
        description: 'Imports new tool and all associated artifacts, such as schemas and VCs, from the provided zip file into the local DB.' + ONLY_SR
    })
    @ApiBody({
        description: 'File.',
    })
    @ApiOkResponse({
        description: 'Successful operation.',
        type: ToolDTO
    })
    @ApiInternalServerErrorResponse({
        description: 'Internal server error.',
        type: InternalServerErrorDTO,
    })
    @ApiExtraModels(ToolDTO, InternalServerErrorDTO)
    @HttpCode(HttpStatus.CREATED)
<<<<<<< HEAD
    async toolImportFile(
        @AuthUser() user: IAuthUser,
        @Body() body: any
    ): Promise<ToolDTO> {
=======
    @Auth(UserRole.STANDARD_REGISTRY)
    async toolImportFile(@Req() req, @Response() res): Promise<any> {
        const guardian = new Guardians();
>>>>>>> a4fc3db1
        try {
            const guardian = new Guardians();
            return await guardian.importToolFile(body, user.did);
        } catch (error) {
            await InternalException(error);
        }
    }

    /**
     * Import tool from file with metadata
     */
    @Post('/import/file-metadata')
    @Auth(
        Permissions.TOOL_MIGRATION_CREATE,
        //UserRole.STANDARD_REGISTRY
    )
    @ApiOperation({
        summary: 'Imports new tool from a zip file.',
        description: 'Imports new tool and all associated artifacts, such as schemas and VCs, from the provided zip file into the local DB.' + ONLY_SR
    })
    @ApiOkResponse({
        description: 'Successful operation.',
        type: ToolDTO
    })
    @ApiConsumes('multipart/form-data')
    @ApiBody({
        description: 'Form data with tool file and metadata.',
        required: true,
        schema: {
            type: 'object',
            properties: {
                'file': {
                    type: 'string',
                    format: 'binary',
                },
                'metadata': {
                    type: 'string',
                    format: 'binary',
                }
            }
        }
    })
    @ApiInternalServerErrorResponse({
        description: 'Internal server error.',
        type: InternalServerErrorDTO,
    })
    @UseInterceptors(AnyFilesInterceptor())
    @HttpCode(HttpStatus.CREATED)
    @Auth(UserRole.STANDARD_REGISTRY)
    async toolImportFileWithMetadata(
<<<<<<< HEAD
        @AuthUser() user: IAuthUser,
        @UploadedFiles() files: any
    ): Promise<ToolDTO> {
=======
        @Req() req,
        @UploadedFiles() files: MultipartFile[]
    ): Promise<any> {
        const guardian = new Guardians();
>>>>>>> a4fc3db1
        try {
            const file = files.find((item) => item.fieldname === 'file');
            if (!file) {
                throw new Error('There is no tool file');
            }
            const metadata = files.find(
                (item) => item.fieldname === 'metadata'
            );
            const guardian = new Guardians();
            const tool = await guardian.importToolFile(
                file.buffer,
                user.did,
                metadata?.buffer && JSON.parse(metadata.buffer.toString())
            );
            return tool;
        } catch (error) {
            await InternalException(error);
        }
    }

    /**
     * Import tool from IPFS (Async)
     */
    @Post('/push/import/file')
    @Auth(
        Permissions.TOOLS_TOOL_CREATE,
        // UserRole.STANDARD_REGISTRY,
    )
    @ApiOperation({
        summary: 'Imports new tool from a zip file.',
        description: 'Imports new tool and all associated artifacts, such as schemas and VCs, from the provided zip file into the local DB.' + ONLY_SR
    })
    @ApiBody({
        description: 'A zip file containing tool config.',
        required: true,
        type: String
    })
    @ApiOkResponse({
        description: 'Successful operation.',
        type: TaskDTO
    })
    @ApiInternalServerErrorResponse({
        description: 'Internal server error.',
        type: InternalServerErrorDTO,
    })
    @ApiExtraModels(TaskDTO, InternalServerErrorDTO)
    @HttpCode(HttpStatus.ACCEPTED)
<<<<<<< HEAD
    async toolImportFileAsync(
        @AuthUser() user: IAuthUser,
        @Body() zip: any
    ): Promise<TaskDTO> {
=======
    @Auth(UserRole.STANDARD_REGISTRY)
    async toolImportFileAsync(@Req() req, @Response() res): Promise<any> {
>>>>>>> a4fc3db1
        try {
            const guardian = new Guardians();
            const taskManager = new TaskManager();
            const task = taskManager.start(TaskAction.IMPORT_TOOL_FILE, user.id);
            RunFunctionAsync<ServiceError>(async () => {
                await guardian.importToolFileAsync(zip, user.did, task);
            }, async (error) => {
                new Logger().error(error, ['API_GATEWAY']);
                taskManager.addError(task.taskId, { code: 500, message: error.message });
            });
            return task;
        } catch (error) {
            await InternalException(error);
        }
    }

    /**
     * Import tool from file with metadata (Async)
     */
    @Post('/push/import/file-metadata')
    @Auth(
        Permissions.TOOL_MIGRATION_CREATE,
        //UserRole.STANDARD_REGISTRY
    )
    @ApiOperation({
        summary: 'Imports new tool from a zip file.',
        description:
            'Imports new tool and all associated artifacts, such as schemas and VCs, from the provided zip file into the local DB.' +
            ONLY_SR,
    })
    @ApiConsumes('multipart/form-data')
    @ApiBody({
        description: 'Form data with tool file and metadata.',
        required: true,
        schema: {
            type: 'object',
            properties: {
                'file': {
                    type: 'string',
                    format: 'binary',
                },
                'metadata': {
                    type: 'string',
                    format: 'binary',
                }
            }
        }
    })
    @ApiOkResponse({
        description: 'Successful operation.',
        type: TaskDTO
    })
    @ApiInternalServerErrorResponse({
        description: 'Internal server error.',
        type: InternalServerErrorDTO,
    })
    @UseInterceptors(AnyFilesInterceptor())
    @HttpCode(HttpStatus.ACCEPTED)
    @Auth(UserRole.STANDARD_REGISTRY)
    async toolImportFileWithMetadataAsync(
<<<<<<< HEAD
        @AuthUser() user: IAuthUser,
        @UploadedFiles() files: any
    ): Promise<TaskDTO> {
=======
        @Req() req,
        @UploadedFiles() files: MultipartFile[]
    ): Promise<any> {
>>>>>>> a4fc3db1
        try {
            const file = files.find(item => item.fieldname === 'file');
            if (!file) {
                throw new Error('There is no tool file');
            }
            const metadata = files.find(item => item.fieldname === 'metadata');
            const guardian = new Guardians();
            const taskManager = new TaskManager();
            const task = taskManager.start(
                TaskAction.IMPORT_TOOL_FILE,
                user.id
            );
            RunFunctionAsync<ServiceError>(
                async () => {
                    await guardian.importToolFileAsync(
                        file.buffer,
                        user.did,
                        task,
                        metadata?.buffer && JSON.parse(metadata.buffer.toString())
                    );
                },
                async (error) => {
                    new Logger().error(error, ['API_GATEWAY']);
                    taskManager.addError(task.taskId, {
                        code: 500,
                        message: error.message,
                    });
                }
            );
            return task;
        } catch (error) {
            await InternalException(error);
        }
    }

    /**
     * Import tool from IPFS (Async)
     */
    @Post('/push/import/message')
    @Auth(
        Permissions.TOOLS_TOOL_CREATE,
        // UserRole.STANDARD_REGISTRY,
    )
    @ApiOperation({
        summary: 'Imports new tool from IPFS.',
        description: 'Imports new tool and all associated artifacts from IPFS into the local DB.' + ONLY_SR
    })
    @ApiBody({
        description: 'Message.',
        type: ImportMessageDTO,
    })
    @ApiOkResponse({
        description: 'Successful operation.',
        type: TaskDTO
    })
    @ApiInternalServerErrorResponse({
        description: 'Internal server error.',
        type: InternalServerErrorDTO,
    })
    @ApiExtraModels(ImportMessageDTO, TaskDTO, InternalServerErrorDTO)
    @HttpCode(HttpStatus.ACCEPTED)
<<<<<<< HEAD
    async toolImportMessageAsync(
        @AuthUser() user: IAuthUser,
        @Body() body: ImportMessageDTO
    ): Promise<TaskDTO> {
=======
    @Auth(UserRole.STANDARD_REGISTRY)
    async toolImportMessageAsync(@Req() req, @Response() res): Promise<any> {
>>>>>>> a4fc3db1
        try {
            const guardian = new Guardians();
            const taskManager = new TaskManager();
            const task = taskManager.start(TaskAction.IMPORT_TOOL_MESSAGE, user.id);
            RunFunctionAsync<ServiceError>(async () => {
                await guardian.importToolMessageAsync(body.messageId, user.did, task);
            }, async (error) => {
                new Logger().error(error, ['API_GATEWAY']);
                taskManager.addError(task.taskId, { code: 500, message: error.message });
            });
            return task;
        } catch (error) {
            await InternalException(error);
        }
    }

    /**
     * Policy config menu
     */
    @Get('/menu/all')
    @Auth(
        Permissions.POLICIES_POLICY_UPDATE,
        Permissions.MODULES_MODULE_UPDATE,
        Permissions.TOOLS_TOOL_UPDATE,
        // UserRole.STANDARD_REGISTRY,
    )
    @ApiOperation({
        summary: 'Return a list of tools.',
        description: 'Returns tools menu.' + ONLY_SR
    })
    @ApiOkResponse({
        description: 'Modules.',
        isArray: true,
        type: ToolDTO,
    })
    @ApiInternalServerErrorResponse({
        description: 'Internal server error.',
        type: InternalServerErrorDTO,
    })
    @ApiExtraModels(ToolDTO, InternalServerErrorDTO)
    @UseCache()
<<<<<<< HEAD
    @HttpCode(HttpStatus.OK)
    async getMenu(
        @AuthUser() user: IAuthUser
    ): Promise<ToolDTO[]> {
=======
    @Auth(UserRole.STANDARD_REGISTRY)
    async getMenu(@Req() req): Promise<any> {
>>>>>>> a4fc3db1
        try {
            const guardians = new Guardians();
            return await guardians.getMenuTool(user.did);
        } catch (error) {
            await InternalException(error);
        }
    }
}<|MERGE_RESOLUTION|>--- conflicted
+++ resolved
@@ -1,54 +1,11 @@
-<<<<<<< HEAD
 import { IAuthUser, Logger, RunFunctionAsync } from '@guardian/common';
 import { Body, Controller, Delete, Get, HttpCode, HttpException, HttpStatus, Param, Post, Put, Query, Response, UploadedFiles, UseInterceptors } from '@nestjs/common';
 import { Permissions, TaskAction } from '@guardian/interfaces';
 import { ApiBody, ApiConsumes, ApiInternalServerErrorResponse, ApiOkResponse, ApiOperation, ApiTags, ApiQuery, ApiExtraModels, ApiParam } from '@nestjs/swagger';
 import { ExportMessageDTO, ImportMessageDTO, InternalServerErrorDTO, TaskDTO, ToolDTO, ToolPreviewDTO, ToolValidationDTO, Examples, pageHeader } from '#middlewares';
 import { AnyFilesInterceptor } from '@nestjs/platform-express';
-import { UseCache, ServiceError, TaskManager, Guardians, InternalException, ONLY_SR } from '#helpers';
+import { UseCache, ServiceError, TaskManager, Guardians, InternalException, ONLY_SR, MultipartFile } from '#helpers';
 import { AuthUser, Auth } from '#auth';
-=======
-import { Logger, RunFunctionAsync } from '@guardian/common';
-import { Guardians } from '../../helpers/guardians.js';
-import {
-  Controller,
-  Delete,
-  Get,
-  HttpCode,
-  HttpException,
-  HttpStatus,
-  Post,
-  Put,
-  Req,
-  Response,
-  UseInterceptors,
-} from '@nestjs/common';
-import { TaskAction, UserRole } from '@guardian/interfaces';
-import {
-    ApiBody,
-    ApiConsumes,
-    ApiForbiddenResponse,
-    ApiInternalServerErrorResponse,
-    ApiOkResponse,
-    ApiOperation,
-    ApiSecurity,
-    ApiTags,
-    ApiUnauthorizedResponse,
-    getSchemaPath
-} from '@nestjs/swagger';
-import { ApiImplicitQuery } from '@nestjs/swagger/dist/decorators/api-implicit-query.decorator.js';
-import { TaskManager } from '../../helpers/task-manager.js';
-import { ServiceError } from '../../helpers/service-requests-base.js';
-import { InternalServerErrorDTO, TaskDTO, ToolDTO } from '../../middlewares/validation/schemas/index.js';
-import { ApiImplicitParam } from '@nestjs/swagger/dist/decorators/api-implicit-param.decorator.js';
-import { UseCache } from '../../helpers/decorators/cache.js';
-import { Auth } from '../../auth/auth.decorator.js';
-import { AnyFilesInterceptor } from '../../helpers/interceptors/multipart.js';
-import { UploadedFiles } from '../../helpers/decorators/file.js';
-import { MultipartFile } from '../../helpers/interceptors/types/index.js';;
-
-const ONLY_SR = ' Only users with the Standard Registry role are allowed to make the request.'
->>>>>>> a4fc3db1
 
 @Controller('tools')
 @ApiTags('tools')
@@ -80,26 +37,16 @@
     })
     @ApiExtraModels(ToolDTO, InternalServerErrorDTO)
     @HttpCode(HttpStatus.CREATED)
-<<<<<<< HEAD
     async createNewTool(
         @AuthUser() user: IAuthUser,
         @Body() tool: ToolDTO
     ): Promise<ToolDTO> {
-=======
-    @Auth(UserRole.STANDARD_REGISTRY)
-    async createNewTool(@Req() req, @Response() res): Promise<any> {
->>>>>>> a4fc3db1
         try {
             if (!tool.config || tool.config.blockType !== 'tool') {
                 throw new HttpException('Invalid tool config', HttpStatus.UNPROCESSABLE_ENTITY);
             }
             const guardian = new Guardians();
-<<<<<<< HEAD
             return await guardian.createTool(tool, user.did);
-=======
-            const item = await guardian.createTool(tool, req.user.did);
-            return res.status(201).send(item);
->>>>>>> a4fc3db1
         } catch (error) {
             await InternalException(error);
         }
@@ -131,15 +78,10 @@
     })
     @ApiExtraModels(TaskDTO, ToolDTO, InternalServerErrorDTO)
     @HttpCode(HttpStatus.ACCEPTED)
-<<<<<<< HEAD
     async createNewToolAsync(
         @AuthUser() user: IAuthUser,
         @Body() tool: ToolDTO
     ): Promise<TaskDTO> {
-=======
-    @Auth(UserRole.STANDARD_REGISTRY)
-    async createNewToolAsync(@Req() req, @Response() res): Promise<any> {
->>>>>>> a4fc3db1
         try {
             if (!tool.config || tool.config.blockType !== 'tool') {
                 throw new HttpException('Invalid tool config', HttpStatus.UNPROCESSABLE_ENTITY);
@@ -197,7 +139,6 @@
     })
     @ApiExtraModels(ToolDTO, InternalServerErrorDTO)
     @HttpCode(HttpStatus.OK)
-<<<<<<< HEAD
     async getTools(
         @AuthUser() user: IAuthUser,
         @Query('pageIndex') pageIndex: number,
@@ -207,25 +148,7 @@
         try {
             const guardians = new Guardians();
             const { items, count } = await guardians.getTools({ owner: user.did, pageIndex, pageSize });
-            return res.setHeader('X-Total-Count', count).json(items);
-=======
-    @Auth(UserRole.STANDARD_REGISTRY)
-    async getTools(@Req() req, @Response() res): Promise<any> {
-        try {
-            const guardians = new Guardians();
-            let pageIndex: any;
-            let pageSize: any;
-            if (req.query && req.query.pageIndex && req.query.pageSize) {
-                pageIndex = req.query.pageIndex;
-                pageSize = req.query.pageSize;
-            }
-            const { items, count } = await guardians.getTools({
-                owner: req.user.did,
-                pageIndex,
-                pageSize
-            });
             return res.header('X-Total-Count', count).send(items);
->>>>>>> a4fc3db1
         } catch (error) {
             await InternalException(error);
         }
@@ -260,26 +183,16 @@
     })
     @ApiExtraModels(InternalServerErrorDTO)
     @HttpCode(HttpStatus.OK)
-<<<<<<< HEAD
     async deleteTool(
         @AuthUser() user: IAuthUser,
         @Param('id') id: string
     ): Promise<boolean> {
-=======
-    @Auth(UserRole.STANDARD_REGISTRY)
-    async deleteTool(@Req() req, @Response() res): Promise<any> {
->>>>>>> a4fc3db1
         try {
             if (!id) {
                 throw new HttpException('Invalid id', HttpStatus.UNPROCESSABLE_ENTITY);
             }
-<<<<<<< HEAD
             const guardian = new Guardians();
             return await guardian.deleteTool(id, user.did);
-=======
-            const result = await guardian.deleteTool(req.params.id, req.user.did);
-            return res.status(200).send(result);
->>>>>>> a4fc3db1
         } catch (error) {
             await InternalException(error);
         }
@@ -314,26 +227,16 @@
     })
     @ApiExtraModels(ToolDTO, InternalServerErrorDTO)
     @HttpCode(HttpStatus.OK)
-<<<<<<< HEAD
     async getToolById(
         @AuthUser() user: IAuthUser,
         @Param('id') id: string
     ): Promise<ToolDTO> {
-=======
-    @Auth(UserRole.STANDARD_REGISTRY)
-    async getToolById(@Req() req, @Response() res): Promise<any> {
->>>>>>> a4fc3db1
         try {
             if (!id) {
                 throw new HttpException('Invalid id', HttpStatus.UNPROCESSABLE_ENTITY);
             }
-<<<<<<< HEAD
             const guardian = new Guardians();
             return await guardian.getToolById(id, user.did);
-=======
-            const item = await guardian.getToolById(req.params.id, req.user.did);
-            return res.send(item);
->>>>>>> a4fc3db1
         } catch (error) {
             await InternalException(error);
         }
@@ -373,31 +276,20 @@
     })
     @ApiExtraModels(ToolDTO, InternalServerErrorDTO)
     @HttpCode(HttpStatus.CREATED)
-<<<<<<< HEAD
     async updateTool(
         @AuthUser() user: IAuthUser,
         @Param('id') id: string,
         @Body() tool: ToolDTO
     ): Promise<any> {
         if (!id) {
-=======
-    @Auth(UserRole.STANDARD_REGISTRY)
-    async updateTool(@Req() req, @Response() res): Promise<any> {
-        if (!req.params.id) {
->>>>>>> a4fc3db1
             throw new HttpException('Invalid id', HttpStatus.UNPROCESSABLE_ENTITY);
         }
         if (!tool.config || tool.config.blockType !== 'tool') {
             throw new HttpException('Invalid tool config', HttpStatus.UNPROCESSABLE_ENTITY)
         }
         try {
-<<<<<<< HEAD
             const guardian = new Guardians();
             return await guardian.updateTool(id, tool, user.did);
-=======
-            const result = await guardian.updateTool(req.params.id, tool, req.user.did);
-            return res.status(201).send(result);
->>>>>>> a4fc3db1
         } catch (error) {
             await InternalException(error);
         }
@@ -437,7 +329,6 @@
     })
     @ApiExtraModels(ToolValidationDTO, ToolDTO, InternalServerErrorDTO)
     @HttpCode(HttpStatus.OK)
-<<<<<<< HEAD
     async publishTool(
         @AuthUser() user: IAuthUser,
         @Param('id') id: string,
@@ -449,14 +340,6 @@
             }
             const guardian = new Guardians();
             return await guardian.publishTool(id, user.did, tool);
-=======
-    @Auth(UserRole.STANDARD_REGISTRY)
-    async publishTool(@Req() req, @Response() res): Promise<any> {
-        const guardian = new Guardians();
-        try {
-            const tool = await guardian.publishTool(req.params.id, req.user.did, req.body);
-            return res.send(tool);
->>>>>>> a4fc3db1
         } catch (error) {
             await InternalException(error);
         }
@@ -496,7 +379,6 @@
     })
     @ApiExtraModels(ToolDTO, TaskDTO, InternalServerErrorDTO)
     @HttpCode(HttpStatus.OK)
-<<<<<<< HEAD
     async publishToolAsync(
         @AuthUser() user: IAuthUser,
         @Param('id') id: string,
@@ -505,11 +387,6 @@
         if (!id) {
             throw new HttpException('Invalid id', HttpStatus.UNPROCESSABLE_ENTITY);
         }
-=======
-    @Auth(UserRole.STANDARD_REGISTRY)
-    async publishToolAsync(@Req() req, @Response() res): Promise<any> {
-        const user = req.user;
->>>>>>> a4fc3db1
         const taskManager = new TaskManager();
         const task = taskManager.start(TaskAction.PUBLISH_TOOL, user.id);
         RunFunctionAsync<ServiceError>(async () => {
@@ -550,16 +427,10 @@
     })
     @ApiExtraModels(ToolDTO, ToolValidationDTO, InternalServerErrorDTO)
     @HttpCode(HttpStatus.OK)
-<<<<<<< HEAD
     async validateTool(
         @AuthUser() user: IAuthUser,
         @Body() tool: ToolDTO
     ): Promise<any> {
-=======
-    @Auth(UserRole.STANDARD_REGISTRY)
-    async validateTool(@Req() req, @Response() res): Promise<any> {
-        const guardian = new Guardians();
->>>>>>> a4fc3db1
         try {
             const guardian = new Guardians();
             return await guardian.validateTool(user.did, tool);
@@ -595,7 +466,6 @@
         type: InternalServerErrorDTO,
     })
     @HttpCode(HttpStatus.OK)
-<<<<<<< HEAD
     async toolExportFile(
         @AuthUser() user: IAuthUser,
         @Param('id') id: string,
@@ -607,17 +477,8 @@
             }
             const guardian = new Guardians();
             const file: any = await guardian.exportToolFile(id, user.did);
-            res.setHeader('Content-disposition', `attachment; filename=tool_${Date.now()}`);
-            res.setHeader('Content-type', 'application/zip');
-=======
-    @Auth(UserRole.STANDARD_REGISTRY)
-    async toolExportFile(@Req() req, @Response() res): Promise<any> {
-        const guardian = new Guardians();
-        try {
-            const file: any = await guardian.exportToolFile(req.params.id, req.user.did);
             res.header('Content-disposition', `attachment; filename=tool_${Date.now()}`);
             res.header('Content-type', 'application/zip');
->>>>>>> a4fc3db1
             return res.send(file);
         } catch (error) {
             await InternalException(error);
@@ -653,16 +514,10 @@
     })
     @ApiExtraModels(ExportMessageDTO, InternalServerErrorDTO)
     @HttpCode(HttpStatus.OK)
-<<<<<<< HEAD
     async toolExportMessage(
         @AuthUser() user: IAuthUser,
         @Param('id') id: string,
     ): Promise<any> {
-=======
-    @Auth(UserRole.STANDARD_REGISTRY)
-    async toolExportMessage(@Req() req, @Response() res): Promise<any> {
-        const guardian = new Guardians();
->>>>>>> a4fc3db1
         try {
             if (!id) {
                 throw new HttpException('Invalid id', HttpStatus.UNPROCESSABLE_ENTITY);
@@ -700,16 +555,10 @@
     })
     @ApiExtraModels(ImportMessageDTO, ToolPreviewDTO, InternalServerErrorDTO)
     @HttpCode(HttpStatus.OK)
-<<<<<<< HEAD
     async toolImportMessagePreview(
         @AuthUser() user: IAuthUser,
         @Body() body: ImportMessageDTO
     ): Promise<ToolPreviewDTO> {
-=======
-    @Auth(UserRole.STANDARD_REGISTRY)
-    async toolImportMessagePreview(@Req() req, @Response() res): Promise<any> {
-        const guardian = new Guardians();
->>>>>>> a4fc3db1
         try {
             const guardian = new Guardians();
             return await guardian.previewToolMessage(body.messageId, user.did);
@@ -744,15 +593,10 @@
     })
     @ApiExtraModels(ImportMessageDTO, ToolDTO, InternalServerErrorDTO)
     @HttpCode(HttpStatus.CREATED)
-<<<<<<< HEAD
     async toolImportMessage(
         @AuthUser() user: IAuthUser,
         @Body() body: ImportMessageDTO
     ): Promise<ToolDTO> {
-=======
-    @Auth(UserRole.STANDARD_REGISTRY)
-    async toolImportMessage(@Req() req, @Response() res): Promise<any> {
->>>>>>> a4fc3db1
         const guardian = new Guardians();
         try {
             return await guardian.importToolMessage(body.messageId, user.did);
@@ -786,16 +630,10 @@
     })
     @ApiExtraModels(ToolPreviewDTO, InternalServerErrorDTO)
     @HttpCode(HttpStatus.OK)
-<<<<<<< HEAD
     async toolImportFilePreview(
         @AuthUser() user: IAuthUser,
         @Body() body: any
     ): Promise<any> {
-=======
-    @Auth(UserRole.STANDARD_REGISTRY)
-    async toolImportFilePreview(@Req() req, @Response() res): Promise<any> {
-        const guardian = new Guardians();
->>>>>>> a4fc3db1
         try {
             const guardian = new Guardians();
             return await guardian.previewToolFile(body, user.did);
@@ -829,16 +667,10 @@
     })
     @ApiExtraModels(ToolDTO, InternalServerErrorDTO)
     @HttpCode(HttpStatus.CREATED)
-<<<<<<< HEAD
     async toolImportFile(
         @AuthUser() user: IAuthUser,
         @Body() body: any
     ): Promise<ToolDTO> {
-=======
-    @Auth(UserRole.STANDARD_REGISTRY)
-    async toolImportFile(@Req() req, @Response() res): Promise<any> {
-        const guardian = new Guardians();
->>>>>>> a4fc3db1
         try {
             const guardian = new Guardians();
             return await guardian.importToolFile(body, user.did);
@@ -887,18 +719,10 @@
     })
     @UseInterceptors(AnyFilesInterceptor())
     @HttpCode(HttpStatus.CREATED)
-    @Auth(UserRole.STANDARD_REGISTRY)
     async toolImportFileWithMetadata(
-<<<<<<< HEAD
         @AuthUser() user: IAuthUser,
         @UploadedFiles() files: any
     ): Promise<ToolDTO> {
-=======
-        @Req() req,
-        @UploadedFiles() files: MultipartFile[]
-    ): Promise<any> {
-        const guardian = new Guardians();
->>>>>>> a4fc3db1
         try {
             const file = files.find((item) => item.fieldname === 'file');
             if (!file) {
@@ -946,15 +770,10 @@
     })
     @ApiExtraModels(TaskDTO, InternalServerErrorDTO)
     @HttpCode(HttpStatus.ACCEPTED)
-<<<<<<< HEAD
     async toolImportFileAsync(
         @AuthUser() user: IAuthUser,
         @Body() zip: any
     ): Promise<TaskDTO> {
-=======
-    @Auth(UserRole.STANDARD_REGISTRY)
-    async toolImportFileAsync(@Req() req, @Response() res): Promise<any> {
->>>>>>> a4fc3db1
         try {
             const guardian = new Guardians();
             const taskManager = new TaskManager();
@@ -1013,17 +832,10 @@
     })
     @UseInterceptors(AnyFilesInterceptor())
     @HttpCode(HttpStatus.ACCEPTED)
-    @Auth(UserRole.STANDARD_REGISTRY)
     async toolImportFileWithMetadataAsync(
-<<<<<<< HEAD
-        @AuthUser() user: IAuthUser,
-        @UploadedFiles() files: any
+        @AuthUser() user: IAuthUser,
+        @UploadedFiles() files: MultipartFile[]
     ): Promise<TaskDTO> {
-=======
-        @Req() req,
-        @UploadedFiles() files: MultipartFile[]
-    ): Promise<any> {
->>>>>>> a4fc3db1
         try {
             const file = files.find(item => item.fieldname === 'file');
             if (!file) {
@@ -1085,15 +897,10 @@
     })
     @ApiExtraModels(ImportMessageDTO, TaskDTO, InternalServerErrorDTO)
     @HttpCode(HttpStatus.ACCEPTED)
-<<<<<<< HEAD
     async toolImportMessageAsync(
         @AuthUser() user: IAuthUser,
         @Body() body: ImportMessageDTO
     ): Promise<TaskDTO> {
-=======
-    @Auth(UserRole.STANDARD_REGISTRY)
-    async toolImportMessageAsync(@Req() req, @Response() res): Promise<any> {
->>>>>>> a4fc3db1
         try {
             const guardian = new Guardians();
             const taskManager = new TaskManager();
@@ -1135,15 +942,10 @@
     })
     @ApiExtraModels(ToolDTO, InternalServerErrorDTO)
     @UseCache()
-<<<<<<< HEAD
     @HttpCode(HttpStatus.OK)
     async getMenu(
         @AuthUser() user: IAuthUser
     ): Promise<ToolDTO[]> {
-=======
-    @Auth(UserRole.STANDARD_REGISTRY)
-    async getMenu(@Req() req): Promise<any> {
->>>>>>> a4fc3db1
         try {
             const guardians = new Guardians();
             return await guardians.getMenuTool(user.did);

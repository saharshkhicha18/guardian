<<<<<<< HEAD
import { Guardians, PolicyEngine, TaskManager, ServiceError, InternalException, ONLY_SR, parseInteger } from '#helpers';
import { Permissions, TaskAction, UserRole } from '@guardian/interfaces';
import { IAuthUser, Logger, RunFunctionAsync } from '@guardian/common';
import { Body, Controller, Delete, Get, HttpCode, HttpException, HttpStatus, Param, Post, Put, Query, Response } from '@nestjs/common';
import { AuthUser, Auth } from '#auth';
import { ApiInternalServerErrorResponse, ApiOkResponse, ApiOperation, ApiExtraModels, ApiTags, ApiParam, ApiBody, ApiQuery } from '@nestjs/swagger';
import { Examples, InternalServerErrorDTO, TaskDTO, TokenDTO, TokenInfoDTO, pageHeader } from '#middlewares';
=======
import { Guardians } from '../../helpers/guardians.js';
import { ITokenInfo, TaskAction, UserRole } from '@guardian/interfaces';
import { Logger, RunFunctionAsync } from '@guardian/common';
import { PolicyEngine } from '../../helpers/policy-engine.js';
import { TaskManager } from '../../helpers/task-manager.js';
import { ServiceError } from '../../helpers/service-requests-base.js';
import { prepareValidationResponse } from '../../middlewares/validation/index.js';
import {
    Controller,
    Delete,
    Get,
    HttpCode,
    HttpException,
    HttpStatus,
    Post,
    Put,
    Req,
    Response,
} from '@nestjs/common';
import {
    ApiInternalServerErrorResponse,
    ApiOkResponse,
    ApiOperation,
    ApiUnauthorizedResponse,
    ApiExtraModels,
    ApiForbiddenResponse,
    ApiTags,
    ApiBearerAuth,
    ApiParam,
    ApiBody,
    ApiSecurity,
    ApiUnprocessableEntityResponse,
} from '@nestjs/swagger';
import { InternalServerErrorDTO } from '../../middlewares/validation/schemas/index.js';
import { Auth } from '../../auth/auth.decorator.js';
>>>>>>> a4fc3db1

/**
 * Token route
 */
// export const tokenAPI = Router();

/**
 * Connect policies to tokens
 * @param tokens
 * @param map
 * @param policyId
 * @param notEmpty
 */
function setTokensPolicies<T>(tokens: any[], map: any[], policyId?: any, notEmpty?: boolean): T[] {
    if (!tokens) {
        return [];
    }
    for (const token of tokens) {
        token.policies = token.policies || [];
        token.policyIds = token.policyIds || [];
        token.canDelete = true;
        for (const policyObject of map) {
            if (policyObject.tokenIds.includes(token.tokenId)) {
                token.policies.push(`${policyObject.name} (${policyObject.version || 'DRAFT'})`);
                token.policyIds.push(policyObject.id.toString());
                token.canDelete = token.canDelete && policyObject.status === 'DRAFT';
            }
        }
    }
    if (policyId) {
        tokens = tokens.filter(t => t.policyIds.includes(policyId));
    }
    if (notEmpty) {
        tokens = tokens.filter(t => !!t.policyIds.length);
    }
    return tokens;

}

/**
 * Set policy in dynamic tokens
 * @param tokens
 * @param engineService
 */
async function setDynamicTokenPolicy(tokens: any[], engineService?: PolicyEngine): Promise<any> {
    if (!tokens || !engineService) {
        return tokens;
    }
    for (const token of tokens) {
        if (!token.policyId) {
            continue;
        }
        const policy = await engineService.getPolicy({
            filters: {
                id: token.policyId,
            }
        });
        token.policies = [`${policy.name} (${policy.version || 'DRAFT'})`];
        token.policyIds = [policy.id];
    }
    return tokens;
}

@Controller('tokens')
@ApiTags('tokens')
export class TokensApi {
    /**
     * Return a list of tokens
     */
    @Get('/')
    @Auth(
        Permissions.TOKENS_TOKEN_READ
        // UserRole.STANDARD_REGISTRY
        // UserRole.USER
    )
    @ApiOperation({
        summary: 'Return a list of tokens.',
        description: 'Returns all tokens. For the Standard Registry role it returns only the list of tokens, for other users it also returns token balances as well as the KYC, Freeze, and Association statuses. Not allowed for the Auditor role.',
    })
    @ApiQuery({
        name: 'pageIndex',
        type: Number,
        description: 'The number of pages to skip before starting to collect the result set',
        example: 0
    })
    @ApiQuery({
        name: 'pageSize',
        type: Number,
        description: 'The numbers of items to return',
        example: 20
    })
    @ApiParam({
        name: 'policy',
        type: String,
        description: 'Policy Id',
        example: Examples.DB_ID
    })
    @ApiOkResponse({
        description: 'Successful operation.',
        isArray: true,
        headers: pageHeader,
        type: TokenDTO
    })
    @ApiInternalServerErrorResponse({
        description: 'Internal server error.',
        type: InternalServerErrorDTO
    })
    @ApiExtraModels(TokenDTO, InternalServerErrorDTO)
    @HttpCode(HttpStatus.OK)
<<<<<<< HEAD
    async getTokens(
        @AuthUser() user: IAuthUser,
        @Query('policy') policy: string,
        @Query('pageIndex') pageIndex: number,
        @Query('pageSize') pageSize: number,
        @Response() res: any
    ): Promise<TokenDTO[]> {
=======
    @Auth(UserRole.STANDARD_REGISTRY, UserRole.USER)
    async getTokens(@Req() req, @Response() res): Promise<any> {
>>>>>>> a4fc3db1
        try {
            const guardians = new Guardians();
            const engineService = new PolicyEngine();

            let tokensAndCount = { items: [], count: 0 };
            if (user.role === UserRole.STANDARD_REGISTRY) {
                tokensAndCount = await guardians.getTokensPage(user.did, parseInteger(pageIndex), parseInteger(pageSize));
                const map = await engineService.getTokensMap(user.did);
                tokensAndCount.items = await setDynamicTokenPolicy(tokensAndCount.items, engineService);
                tokensAndCount.items = setTokensPolicies(tokensAndCount.items, map, policy, false);
            } else if (user.did) {
                tokensAndCount = await guardians.getAssociatedTokens(user.did, parseInteger(pageIndex), parseInteger(pageSize));
                const map = await engineService.getTokensMap(user.parent, 'PUBLISH');
                tokensAndCount.items = await setDynamicTokenPolicy(tokensAndCount.items, engineService);
                tokensAndCount.items = setTokensPolicies(tokensAndCount.items, map, policy, true);
            }

            return res
                .header('X-Total-Count', tokensAndCount.count)
                .send(tokensAndCount.items);
        } catch (error) {
            await InternalException(error);
        }
    }

    /**
     * Creates a new token
     */
    @Post('/')
    @Auth(
        Permissions.TOKENS_TOKEN_CREATE,
        // UserRole.STANDARD_REGISTRY,
    )
    @ApiOperation({
        summary: 'Creates a new token.',
        description: 'Creates a new token.' + ONLY_SR,
    })
    @ApiBody({
        description: 'Object that contains token information.',
        required: true,
        type: TokenDTO
    })
    @ApiOkResponse({
        description: 'Successful operation.',
        type: TokenDTO,
        isArray: true
    })
    @ApiInternalServerErrorResponse({
        description: 'Internal server error.',
        type: InternalServerErrorDTO
    })
    @ApiExtraModels(TokenDTO, InternalServerErrorDTO)
    @HttpCode(HttpStatus.CREATED)
<<<<<<< HEAD
    async newToken(
        @AuthUser() user: IAuthUser,
        @Body() token: TokenDTO
    ): Promise<TokenDTO[]> {
=======
    @Auth(UserRole.STANDARD_REGISTRY)
    async newToken(@Req() req, @Response() res): Promise<any> {
>>>>>>> a4fc3db1
        try {
            const guardians = new Guardians();
            const engineService = new PolicyEngine();

            if (!user.did) {
<<<<<<< HEAD
                throw new HttpException('User is not registered.', HttpStatus.UNPROCESSABLE_ENTITY);
=======
                return res.status(422).send(prepareValidationResponse('User not registered'));
>>>>>>> a4fc3db1
            }

            let tokens = await guardians.setToken({ token, owner: user.did });
            tokens = await guardians.getTokens({ did: user.did });
            const map = await engineService.getTokensMap(user.did);
            tokens = setTokensPolicies(tokens, map);

<<<<<<< HEAD
            return tokens;
=======
            return res.status(201).send(tokens);
>>>>>>> a4fc3db1
        } catch (error) {
            await InternalException(error);
        }
    }

    /**
     * Creates a new token
     */
    @Post('/push')
    @Auth(
        Permissions.TOKENS_TOKEN_CREATE,
        // UserRole.STANDARD_REGISTRY,
    )
    @ApiOperation({
        summary: 'Creates a new token.',
        description: 'Creates a new token.' + ONLY_SR,
    })
    @ApiBody({
        description: 'Object that contains token information.',
        required: true,
        type: TokenDTO
    })
    @ApiOkResponse({
        description: 'Successful operation.',
        type: TaskDTO,
    })
    @ApiInternalServerErrorResponse({
        description: 'Internal server error.',
        type: InternalServerErrorDTO
    })
    @ApiExtraModels(TaskDTO, TokenDTO, InternalServerErrorDTO)
    @HttpCode(HttpStatus.ACCEPTED)
<<<<<<< HEAD
    async pushTokenAsync(
        @AuthUser() user: IAuthUser,
        @Body() token: TokenDTO
    ): Promise<TaskDTO> {
        if (!user.did) {
            throw new HttpException('User is not registered.', HttpStatus.UNPROCESSABLE_ENTITY);
=======
    @Auth(UserRole.STANDARD_REGISTRY)
    async pushTokenAsync(@Req() req, @Response() res): Promise<any> {
        const user = req.user;
        if (!user.did) {
            return res.status(422).send(prepareValidationResponse('User not registered'));
>>>>>>> a4fc3db1
        }

        const taskManager = new TaskManager();
        const task = taskManager.start(TaskAction.CREATE_TOKEN, user.id);
        RunFunctionAsync<ServiceError>(async () => {
            const guardians = new Guardians();
            await guardians.setTokenAsync(token, user.did, task);
        }, async (error) => {
            new Logger().error(error, ['API_GATEWAY']);
            taskManager.addError(task.taskId, { code: error.code || 500, message: error.message });
        });

        return task;
    }

    /**
     * Update token
     */
    @Put('/')
    @Auth(
        Permissions.TOKENS_TOKEN_UPDATE,
        // UserRole.STANDARD_REGISTRY,
    )
    @ApiOperation({
        summary: 'Update token.',
        description: 'Update token.' + ONLY_SR,
    })
    @ApiBody({
        description: 'Object that contains token information.',
        required: true,
        type: TokenDTO
    })
    @ApiOkResponse({
        description: 'Updated token.',
        type: TokenDTO,
    })
    @ApiInternalServerErrorResponse({
        description: 'Internal server error.',
        type: InternalServerErrorDTO
    })
    @ApiExtraModels(TokenDTO, InternalServerErrorDTO)
    @HttpCode(HttpStatus.CREATED)
<<<<<<< HEAD
    async updateToken(
        @AuthUser() user: IAuthUser,
        @Body() token: TokenDTO
    ): Promise<TokenDTO> {
        try {
            if (!user.did) {
                throw new HttpException('User is not registered.', HttpStatus.UNPROCESSABLE_ENTITY);
            }
=======
    @Auth(UserRole.STANDARD_REGISTRY)
    async updateToken(@Req() req): Promise<any> {
        const user = req.user;
        const token = req.body;
>>>>>>> a4fc3db1

            if (!token.tokenId) {
                throw new HttpException('The field tokenId is required.', HttpStatus.UNPROCESSABLE_ENTITY);
            }

            const guardians = new Guardians();
            const tokenObject = await guardians.getTokenById(token.tokenId);

            if (!tokenObject) {
                throw new HttpException('Token not found.', HttpStatus.NOT_FOUND)
            }

            if (tokenObject.owner !== user.did) {
                throw new HttpException('Invalid creator.', HttpStatus.FORBIDDEN)
            }

            return await guardians.updateToken(token);
        } catch (error) {
            await InternalException(error);
        }
    }

    /**
     * Update token
     */
    @Put('/push')
    @Auth(
        Permissions.TOKENS_TOKEN_UPDATE,
        // UserRole.STANDARD_REGISTRY,
    )
    @ApiOperation({
        summary: 'Update token.',
        description: 'Update token.' + ONLY_SR,
    })
    @ApiBody({
        description: 'Object that contains token information.',
        required: true,
        type: TokenDTO
    })
    @ApiOkResponse({
        description: 'Successful operation.',
        type: TaskDTO,
    })
    @ApiInternalServerErrorResponse({
        description: 'Internal server error.',
        type: InternalServerErrorDTO
    })
    @ApiExtraModels(TaskDTO, TokenDTO, InternalServerErrorDTO)
    @HttpCode(HttpStatus.ACCEPTED)
<<<<<<< HEAD
    async updateTokenAsync(
        @AuthUser() user: IAuthUser,
        @Body() token: TokenDTO
    ): Promise<TaskDTO> {
=======
    @Auth(UserRole.STANDARD_REGISTRY)
    async updateTokenAsync(@Req() req, @Response() res): Promise<any> {
>>>>>>> a4fc3db1
        try {
            if (!user.did) {
<<<<<<< HEAD
                throw new HttpException('User is not registered.', HttpStatus.UNPROCESSABLE_ENTITY);
            }

            if (!token.tokenId) {
                throw new HttpException('Invalid token id.', HttpStatus.UNPROCESSABLE_ENTITY);
=======
                return res.status(422).send(prepareValidationResponse('User not registered'));
            }

            if (!token.tokenId) {
                return res.status(422).send(prepareValidationResponse('The field tokenId is required'));
>>>>>>> a4fc3db1
            }

            const guardians = new Guardians();
            const tokenObject = await guardians.getTokenById(token.tokenId);

            if (!tokenObject) {
                throw new HttpException('Token not found.', HttpStatus.NOT_FOUND)
            }

            if (tokenObject.owner !== user.did) {
                throw new HttpException('Invalid creator.', HttpStatus.FORBIDDEN)
            }

            const taskManager = new TaskManager();
            const task = taskManager.start(TaskAction.UPDATE_TOKEN, user.id);
            RunFunctionAsync<ServiceError>(async () => {
                await guardians.updateTokenAsync(token, task);
            }, async (error) => {
                new Logger().error(error, ['API_GATEWAY']);
                taskManager.addError(task.taskId, { code: error.code || 500, message: error.message });
            });

            return task;
        } catch (error) {
            await InternalException(error);
        }
    }

    /**
     * Delete token
     */
    @Delete('/push/:tokenId')
    @Auth(
        Permissions.TOKENS_TOKEN_DELETE,
        // UserRole.STANDARD_REGISTRY,
    )
    @ApiOperation({
        summary: 'Deletes the token with the provided schema ID.',
        description: 'Deletes the token with the provided schema ID.' + ONLY_SR,
    })
    @ApiParam({
        name: 'tokenId',
        type: String,
        description: 'Token ID',
        required: true,
        example: Examples.DB_ID
    })
    @ApiOkResponse({
        description: 'Successful operation.',
        type: TaskDTO
    })
    @ApiInternalServerErrorResponse({
        description: 'Internal server error.',
        type: InternalServerErrorDTO
    })
    @ApiExtraModels(TaskDTO, InternalServerErrorDTO)
    @HttpCode(HttpStatus.ACCEPTED)
<<<<<<< HEAD
    async deleteTokenAsync(
        @AuthUser() user: IAuthUser,
        @Param('tokenId') tokenId: string
    ): Promise<TaskDTO> {
=======
    @Auth(UserRole.STANDARD_REGISTRY)
    async deleteTokenAsync(@Req() req, @Response() res): Promise<any> {
>>>>>>> a4fc3db1
        try {
            if (!user.did) {
<<<<<<< HEAD
                throw new HttpException('User is not registered.', HttpStatus.UNPROCESSABLE_ENTITY);
=======
                return res.status(422).send(prepareValidationResponse('User not registered'));
>>>>>>> a4fc3db1
            }

            const guardians = new Guardians();
            const tokenObject = await guardians.getTokenById(tokenId);

            if (!tokenObject) {
                throw new HttpException('Token does not exist.', HttpStatus.NOT_FOUND)
            }

            if (tokenObject.owner !== user.did) {
                throw new HttpException('Invalid creator.', HttpStatus.FORBIDDEN);
            }

            const engineService = new PolicyEngine();
            const map = await engineService.getTokensMap(user.did);
            setTokensPolicies([tokenObject], map, undefined, false);

            if (!tokenObject.canDelete) {
                throw new HttpException('Token cannot be deleted.', HttpStatus.FORBIDDEN);
            }

            const taskManager = new TaskManager();
            const task = taskManager.start(TaskAction.DELETE_TOKEN, user.id);
            RunFunctionAsync<ServiceError>(async () => {
                await guardians.deleteTokenAsync(tokenId, task);
            }, async (error) => {
                new Logger().error(error, ['API_GATEWAY']);
                taskManager.addError(task.taskId, { code: error.code || 500, message: error.message });
            });

            return task;
        } catch (error) {
            await InternalException(error);
        }
    }

    /**
     * Associate
     */
    @Put('/:tokenId/associate')
    @Auth(
        Permissions.TOKENS_TOKEN_ASSOCIATE,
        // UserRole.USER,
    )
    @ApiOperation({
        summary: 'Associates the user with the provided Hedera token.',
        description: 'Associates the user with the provided Hedera token. Only users with the Installer role are allowed to make the request.',
    })
    @ApiParam({
        name: 'tokenId',
        type: String,
        description: 'Token ID',
        required: true,
        example: Examples.DB_ID
    })
    @ApiOkResponse({
        description: 'Successful operation.',
        type: TokenInfoDTO
    })
    @ApiInternalServerErrorResponse({
        description: 'Internal server error.',
        type: InternalServerErrorDTO
    })
    @ApiExtraModels(TokenInfoDTO, InternalServerErrorDTO)
    @HttpCode(HttpStatus.OK)
<<<<<<< HEAD
    async associateToken(
        @AuthUser() user: IAuthUser,
        @Param('tokenId') tokenId: string
    ): Promise<TokenInfoDTO> {
        try {
            if (!user.did) {
                throw new HttpException('User is not registered.', HttpStatus.UNPROCESSABLE_ENTITY);
            }
            const guardians = new Guardians();
            return await guardians.associateToken(tokenId, user.did);
=======
    @Auth(UserRole.USER)
    async associateToken(@Req() req, @Response() res): Promise<any> {
        try {
            const guardians = new Guardians();
            const tokenId = req.params.tokenId;
            const userDid = req.user.did;
            if (!userDid) {
                return res.status(422).send(prepareValidationResponse('User not registered'));
            }
            const status = await guardians.associateToken(tokenId, userDid);
            return res.send(status);
>>>>>>> a4fc3db1
        } catch (error) {
            new Logger().error(error, ['API_GATEWAY']);
            if (error?.message?.toLowerCase().includes('user not found')) {
                throw new HttpException('User not found.', HttpStatus.NOT_FOUND)
            }
            if (error?.message?.toLowerCase().includes('token not found')) {
                throw new HttpException('Token does not exist.', HttpStatus.NOT_FOUND)
            }
            throw new HttpException(error.message, HttpStatus.INTERNAL_SERVER_ERROR);
        }
    }

    /**
     * Associate
     */
    @Put('/push/:tokenId/associate')
    @Auth(
        Permissions.TOKENS_TOKEN_ASSOCIATE,
        // UserRole.USER,
    )
    @ApiOperation({
        summary: 'Associates the user with the provided Hedera token.',
        description: 'Associates the user with the provided Hedera token. Only users with the Installer role are allowed to make the request.',
    })
    @ApiParam({
        name: 'tokenId',
        type: String,
        description: 'Token ID',
        required: true,
        example: Examples.DB_ID
    })
    @ApiOkResponse({
        description: 'Successful operation.',
        type: TaskDTO
    })
    @ApiInternalServerErrorResponse({
        description: 'Internal server error.',
        type: InternalServerErrorDTO
    })
    @ApiExtraModels(TaskDTO, InternalServerErrorDTO)
    @HttpCode(HttpStatus.ACCEPTED)
<<<<<<< HEAD
    async associateTokenAsync(
        @AuthUser() user: IAuthUser,
        @Param('tokenId') tokenId: string
    ): Promise<TaskDTO> {
        if (!user.did) {
            throw new HttpException('User is not registered.', HttpStatus.UNPROCESSABLE_ENTITY);
=======
    @Auth(UserRole.USER)
    async associateTokenAsync(@Req() req, @Response() res): Promise<any> {
        const tokenId = req.params.tokenId;
        const user = req.user;
        if (!user.did) {
            return res.status(422).send(prepareValidationResponse('User not registered'));
>>>>>>> a4fc3db1
        }

        const taskManager = new TaskManager();
        const task = taskManager.start(TaskAction.ASSOCIATE_TOKEN, user.id);
        RunFunctionAsync<ServiceError>(async () => {
            const guardians = new Guardians();
            await guardians.associateTokenAsync(tokenId, user.did, task);
        }, async (error) => {
            new Logger().error(error, ['API_GATEWAY']);
            taskManager.addError(task.taskId, { code: error.code || 500, message: error.message });
        });

        return task;
    }

    /**
     * Dissociate
     */
    @Put('/:tokenId/dissociate')
    @Auth(
        Permissions.TOKENS_TOKEN_ASSOCIATE,
        // UserRole.USER,
    )
    @ApiOperation({
        summary: 'Associate the user with the provided Hedera token.',
        description: 'Disassociates the user with the provided Hedera token. Only users with the Installer role are allowed to make the request.',
    })
    @ApiParam({
        name: 'tokenId',
        type: String,
        description: 'Token ID',
        required: true,
        example: Examples.DB_ID
    })
    @ApiOkResponse({
        description: 'Successful operation.',
        type: TokenInfoDTO
    })
    @ApiInternalServerErrorResponse({
        description: 'Internal server error.',
        type: InternalServerErrorDTO
    })
    @ApiExtraModels(TokenInfoDTO, InternalServerErrorDTO)
    @HttpCode(HttpStatus.OK)
<<<<<<< HEAD
    async dissociateToken(
        @AuthUser() user: IAuthUser,
        @Param('tokenId') tokenId: string
    ): Promise<TokenInfoDTO> {
        try {
            if (!user.did) {
                throw new HttpException('User is not registered.', HttpStatus.UNPROCESSABLE_ENTITY);
            }
            const guardians = new Guardians();
            return await guardians.dissociateToken(tokenId, user.did);
=======
    @Auth(UserRole.USER)
    async dissociateToken(@Req() req, @Response() res): Promise<any> {
        try {
            const guardians = new Guardians();
            const tokenId = req.params.tokenId;
            const userDid = req.user.did;
            if (!userDid) {
                return res.status(422).send(prepareValidationResponse('User not registered'));
            }
            const status = await guardians.dissociateToken(tokenId, userDid);
            return res.send(status);
>>>>>>> a4fc3db1
        } catch (error) {
            new Logger().error(error, ['API_GATEWAY']);
            if (error?.message?.toLowerCase().includes('user not found')) {
                throw new HttpException('User not found.', HttpStatus.NOT_FOUND)
            }
            if (error?.message?.toLowerCase().includes('token not found')) {
                throw new HttpException('Token does not exist.', HttpStatus.NOT_FOUND)
            }
            throw new HttpException(error.message, HttpStatus.INTERNAL_SERVER_ERROR);
        }
    }

    /**
     * Dissociate
     */
    @Put('/push/:tokenId/dissociate')
    @Auth(
        Permissions.TOKENS_TOKEN_ASSOCIATE,
        // UserRole.USER,
    )
    @ApiOperation({
        summary: 'Associate the user with the provided Hedera token.',
        description: 'Disassociates the user with the provided Hedera token. Only users with the Installer role are allowed to make the request.',
    })
    @ApiParam({
        name: 'tokenId',
        type: String,
        description: 'Token ID',
        required: true,
        example: Examples.DB_ID
    })
    @ApiOkResponse({
        description: 'Successful operation.',
        type: TaskDTO
    })
    @ApiInternalServerErrorResponse({
        description: 'Internal server error.',
        type: InternalServerErrorDTO
    })
    @ApiExtraModels(TaskDTO, InternalServerErrorDTO)
    @HttpCode(HttpStatus.ACCEPTED)
<<<<<<< HEAD
    async dissociateTokenAsync(
        @AuthUser() user: IAuthUser,
        @Param('tokenId') tokenId: string
    ): Promise<TaskDTO> {
        if (!user.did) {
            throw new HttpException('User is not registered.', HttpStatus.UNPROCESSABLE_ENTITY);
=======
    @Auth(UserRole.USER)
    async dissociateTokenAsync(@Req() req, @Response() res): Promise<any> {
        const tokenId = req.params.tokenId;
        const user = req.user;
        if (!user.did) {
            return res.status(422).send(prepareValidationResponse('User not registered'));
>>>>>>> a4fc3db1
        }
        const taskManager = new TaskManager();
        const task = taskManager.start(TaskAction.DISSOCIATE_TOKEN, user.id);
        RunFunctionAsync<ServiceError>(async () => {
            const guardians = new Guardians();
            await guardians.dissociateTokenAsync(tokenId, user.did, task);
        }, async (error) => {
            new Logger().error(error, ['API_GATEWAY']);
            taskManager.addError(task.taskId, { code: error.code || 500, message: error.message });
        });
        return task;
    }

    /**
     * KYC
     */
    @Put('/:tokenId/:username/grant-kyc')
    @Auth(
        Permissions.TOKENS_TOKEN_MANAGE,
        // UserRole.STANDARD_REGISTRY,
    )
    @ApiOperation({
        summary: 'Sets the KYC flag for the user.',
        description: 'Sets the KYC flag for the user.' + ONLY_SR,
    })
    @ApiParam({
        name: 'tokenId',
        type: String,
        description: 'Token ID',
        required: true,
        example: Examples.DB_ID
    })
    @ApiParam({
        name: 'username',
        type: String,
        description: 'Username',
        required: true,
        example: 'username'
    })
    @ApiOkResponse({
        description: 'Successful operation.',
        type: TokenInfoDTO
    })
    @ApiInternalServerErrorResponse({
        description: 'Internal server error.',
        type: InternalServerErrorDTO
    })
    @ApiExtraModels(TokenInfoDTO, InternalServerErrorDTO)
    @HttpCode(HttpStatus.OK)
<<<<<<< HEAD
    async grantKyc(
        @AuthUser() user: IAuthUser,
        @Param('tokenId') tokenId: string,
        @Param('username') username: string
    ): Promise<TokenInfoDTO> {
        try {
            if (!user.did) {
                throw new HttpException('User is not registered.', HttpStatus.UNPROCESSABLE_ENTITY);
            }
            const guardians = new Guardians();
            return await guardians.grantKycToken(tokenId, username, user.did);
=======
    @Auth(UserRole.STANDARD_REGISTRY)
    async grantKyc(@Req() req, @Response() res): Promise<any> {
        try {
            const guardians = new Guardians();
            const tokenId = req.params.tokenId;
            const username = req.params.username;
            const userDid = req.user.did;
            if (!userDid) {
                return res.status(422).send(prepareValidationResponse('User not registered'));
            }
            return res.send(await guardians.grantKycToken(tokenId, username, userDid));
>>>>>>> a4fc3db1
        } catch (error) {
            new Logger().error(error, ['API_GATEWAY']);
            if (error?.message?.toLowerCase().includes('user not found')) {
                throw new HttpException('User not found.', HttpStatus.NOT_FOUND)
            }
            if (error?.message?.toLowerCase().includes('token not found')) {
                throw new HttpException('Token not found.', HttpStatus.NOT_FOUND)
            }
            throw error;
        }
    }

    /**
     * KYC
     */
    @Put('/push/:tokenId/:username/grant-kyc')
    @Auth(
        Permissions.TOKENS_TOKEN_MANAGE,
        // UserRole.STANDARD_REGISTRY,
    )
    @ApiOperation({
        summary: 'Sets the KYC flag for the user.',
        description: 'Sets the KYC flag for the user.' + ONLY_SR,
    })
    @ApiParam({
        name: 'tokenId',
        type: String,
        description: 'Token ID',
        required: true,
        example: Examples.DB_ID
    })
    @ApiParam({
        name: 'username',
        type: String,
        description: 'Username',
        required: true,
        example: 'username'
    })
    @ApiOkResponse({
        description: 'Successful operation.',
        type: TaskDTO
    })
    @ApiInternalServerErrorResponse({
        description: 'Internal server error.',
        type: InternalServerErrorDTO
    })
    @ApiExtraModels(TaskDTO, InternalServerErrorDTO)
    @HttpCode(HttpStatus.ACCEPTED)
<<<<<<< HEAD
    async grantKycAsync(
        @AuthUser() user: IAuthUser,
        @Param('tokenId') tokenId: string,
        @Param('username') username: string
    ): Promise<TaskDTO> {
        if (!user.did) {
            throw new HttpException('User is not registered.', HttpStatus.UNPROCESSABLE_ENTITY);
=======
    @Auth(UserRole.STANDARD_REGISTRY)
    async grantKycAsync(@Req() req, @Response() res): Promise<any> {
        const tokenId = req.params.tokenId;
        const username = req.params.username;
        const user = req.user;
        if (!user.did) {
            return res.status(422).send(prepareValidationResponse('User not registered'));
>>>>>>> a4fc3db1
        }
        const taskManager = new TaskManager();
        const task = taskManager.start(TaskAction.GRANT_KYC, user.id);
        RunFunctionAsync<ServiceError>(async () => {
            const guardians = new Guardians();
            await guardians.grantKycTokenAsync(tokenId, username, user.did, task);
        }, async (error) => {
            new Logger().error(error, ['API_GATEWAY']);
            taskManager.addError(task.taskId, { code: error.code || 500, message: error.message });
        });
        return task;
    }

    /**
     * KYC
     */
    @Put('/:tokenId/:username/revoke-kyc')
    @Auth(
        Permissions.TOKENS_TOKEN_MANAGE,
        // UserRole.STANDARD_REGISTRY,
    )
    @ApiOperation({
        summary: 'Unsets the KYC flag for the user.',
        description: 'Unsets the KYC flag for the user.' + ONLY_SR
    })
    @ApiParam({
        name: 'tokenId',
        type: String,
        description: 'Token ID',
        required: true,
        example: Examples.DB_ID
    })
    @ApiParam({
        name: 'username',
        type: String,
        description: 'Username',
        required: true,
        example: 'username'
    })
    @ApiOkResponse({
        description: 'Successful operation.',
        type: TokenInfoDTO
    })
    @ApiInternalServerErrorResponse({
        description: 'Internal server error.',
        type: InternalServerErrorDTO
    })
    @ApiExtraModels(TokenInfoDTO, InternalServerErrorDTO)
    @HttpCode(HttpStatus.OK)
<<<<<<< HEAD
    async revokeKyc(
        @AuthUser() user: IAuthUser,
        @Param('tokenId') tokenId: string,
        @Param('username') username: string
    ): Promise<TokenInfoDTO> {
        try {
            const guardians = new Guardians();
            if (!user.did) {
                throw new HttpException('User is not registered.', HttpStatus.UNPROCESSABLE_ENTITY);
            }
            return await guardians.revokeKycToken(tokenId, username, user.did);
=======
    @Auth(UserRole.STANDARD_REGISTRY)
    async revokeKyc(@Req() req, @Response() res): Promise<any> {
        try {
            const guardians = new Guardians();
            const tokenId = req.params.tokenId;
            const username = req.params.username;
            const userDid = req.user.did;
            if (!userDid) {
                return res.status(422).send(prepareValidationResponse('User not registered'));
            }
            const result = await guardians.revokeKycToken(tokenId, username, userDid);
            return res.send(result);
>>>>>>> a4fc3db1
        } catch (error) {
            new Logger().error(error, ['API_GATEWAY']);
            if (error?.message?.toLowerCase().includes('user not found')) {
                throw new HttpException('User not found.', HttpStatus.NOT_FOUND)
            }
            if (error?.message?.toLowerCase().includes('token not found')) {
                throw new HttpException('Token not found.', HttpStatus.NOT_FOUND)
            }
            throw error;
        }
    }

    /**
     * KYC
     */
    @Put('/push/:tokenId/:username/revoke-kyc')
    @Auth(
        Permissions.TOKENS_TOKEN_MANAGE,
        // UserRole.STANDARD_REGISTRY,
    )
    @ApiOperation({
        summary: 'Unsets the KYC flag for the user.',
        description: 'Unsets the KYC flag for the user.' + ONLY_SR
    })
    @ApiParam({
        name: 'tokenId',
        type: String,
        description: 'Token ID',
        required: true,
        example: Examples.DB_ID
    })
    @ApiParam({
        name: 'username',
        type: String,
        description: 'Username',
        required: true,
        example: 'username'
    })
    @ApiOkResponse({
        description: 'Successful operation.',
        type: TaskDTO
    })
    @ApiInternalServerErrorResponse({
        description: 'Internal server error.',
        type: InternalServerErrorDTO
    })
    @ApiExtraModels(TaskDTO, InternalServerErrorDTO)
    @HttpCode(HttpStatus.ACCEPTED)
<<<<<<< HEAD
    async revokeKycAsync(
        @AuthUser() user: IAuthUser,
        @Param('tokenId') tokenId: string,
        @Param('username') username: string
    ): Promise<TaskDTO> {
=======
    @Auth(UserRole.STANDARD_REGISTRY)
    async revokeKycAsync(@Req() req, @Response() res): Promise<any> {
        const tokenId = req.params.tokenId;
        const username = req.params.username;
        const user = req.user;
>>>>>>> a4fc3db1
        if (!user.did) {
            throw new HttpException('User not registered.', HttpStatus.UNPROCESSABLE_ENTITY);
        }
        const taskManager = new TaskManager();
        const task = taskManager.start(TaskAction.REVOKE_KYC, user.id);
        RunFunctionAsync<ServiceError>(async () => {
            const guardians = new Guardians();
            await guardians.revokeKycTokenAsync(tokenId, username, user.did, task);
        }, async (error) => {
            new Logger().error(error, ['API_GATEWAY']);
            taskManager.addError(task.taskId, { code: error.code || 500, message: error.message });
        });
        return task;
    }

    /**
     * Freeze
     */
    @Put('/:tokenId/:username/freeze')
    @Auth(
        Permissions.TOKENS_TOKEN_MANAGE,
        // UserRole.STANDARD_REGISTRY,
    )
    @ApiOperation({
        summary: 'Freeze transfers of the specified token for the user.',
        description: 'Freezes transfers of the specified token for the user.' + ONLY_SR
    })
    @ApiParam({
        name: 'tokenId',
        type: String,
        description: 'Token ID',
        required: true,
        example: Examples.DB_ID
    })
    @ApiParam({
        name: 'username',
        type: String,
        description: 'Username',
        required: true,
        example: 'username'
    })
    @ApiOkResponse({
        description: 'Successful operation.',
        type: TokenInfoDTO
    })
    @ApiInternalServerErrorResponse({
        description: 'Internal server error.',
        type: InternalServerErrorDTO
    })
    @ApiExtraModels(TokenInfoDTO, InternalServerErrorDTO)
    @HttpCode(HttpStatus.OK)
<<<<<<< HEAD
    async freezeToken(
        @AuthUser() user: IAuthUser,
        @Param('tokenId') tokenId: string,
        @Param('username') username: string
    ): Promise<TokenInfoDTO> {
=======
    @Auth(UserRole.STANDARD_REGISTRY)
    async freezeToken(@Req() req, @Response() res): Promise<any> {
>>>>>>> a4fc3db1
        try {
            if (!user.did) {
                throw new HttpException('User is not registered.', HttpStatus.UNPROCESSABLE_ENTITY);
            }
            const guardians = new Guardians();
<<<<<<< HEAD
            return await guardians.freezeToken(tokenId, username, user.did);
=======
            const tokenId = req.params.tokenId;
            const username = req.params.username;
            const userDid = req.user.did;
            if (!userDid) {
                return res.status(422).send(prepareValidationResponse('User not registered'));
            }
            const result = await guardians.freezeToken(tokenId, username, userDid);
            return res.send(result);
>>>>>>> a4fc3db1
        } catch (error) {
            new Logger().error(error, ['API_GATEWAY']);
            if (error?.message?.toLowerCase().includes('user not found')) {
                throw new HttpException('User not registered.', HttpStatus.NOT_FOUND);
            }
            if (error?.message?.toLowerCase().includes('token not found')) {
                throw new HttpException('Token not registered.', HttpStatus.NOT_FOUND);
            }
            throw new HttpException(error.message, HttpStatus.INTERNAL_SERVER_ERROR);
        }
    }

    /**
     * Unfreeze
     */
    @Put('/:tokenId/:username/unfreeze')
    @Auth(
        Permissions.TOKENS_TOKEN_MANAGE,
        // UserRole.STANDARD_REGISTRY,
    )
    @ApiOperation({
        summary: 'Unfreezes transfers of the specified token for the user.',
        description: 'Unfreezes transfers of the specified token for the user.' + ONLY_SR
    })
    @ApiParam({
        name: 'tokenId',
        type: String,
        description: 'Token ID',
        required: true,
        example: Examples.DB_ID
    })
    @ApiParam({
        name: 'username',
        type: String,
        description: 'Username',
        required: true,
        example: 'username'
    })
    @ApiOkResponse({
        description: 'Successful operation.',
        type: TokenInfoDTO
    })
    @ApiInternalServerErrorResponse({
        description: 'Internal server error.',
        type: InternalServerErrorDTO
    })
    @ApiExtraModels(TokenInfoDTO, InternalServerErrorDTO)
    @HttpCode(HttpStatus.OK)
<<<<<<< HEAD
    async unfreezeToken(
        @AuthUser() user: IAuthUser,
        @Param('tokenId') tokenId: string,
        @Param('username') username: string
    ): Promise<TokenInfoDTO> {
=======
    @Auth(UserRole.STANDARD_REGISTRY)
    async unfreezeToken(@Req() req, @Response() res): Promise<any> {
>>>>>>> a4fc3db1
        try {
            if (!user.did) {
                throw new HttpException('User is not registered.', HttpStatus.UNPROCESSABLE_ENTITY);
            }
            const guardians = new Guardians();
<<<<<<< HEAD
            return await guardians.unfreezeToken(tokenId, username, user.did);
=======
            const tokenId = req.params.tokenId;
            const username = req.params.username;
            const userDid = req.user.did;
            if (!userDid) {
                return res.status(422).send(prepareValidationResponse('User not registered'));
            }
            const result = await guardians.unfreezeToken(tokenId, username, userDid);
            return res.send(result);
>>>>>>> a4fc3db1
        } catch (error) {
            new Logger().error(error, ['API_GATEWAY']);
            if (error?.message?.toLowerCase().includes('user not found')) {
                throw new HttpException('User not registered.', HttpStatus.NOT_FOUND);
            }
            if (error?.message?.toLowerCase().includes('token not found')) {
                throw new HttpException('Token not registered.', HttpStatus.NOT_FOUND);
            }
            throw new HttpException(error.message, HttpStatus.INTERNAL_SERVER_ERROR);
        }
    }

    /**
     * Freeze
     */
    @Put('/push/:tokenId/:username/freeze')
    @Auth(
        Permissions.TOKENS_TOKEN_MANAGE,
        // UserRole.STANDARD_REGISTRY,
    )
    @ApiOperation({
        summary: 'Freeze transfers of the specified token for the user.',
        description: 'Freezes transfers of the specified token for the user.' + ONLY_SR
    })
    @ApiParam({
        name: 'tokenId',
        type: String,
        description: 'Token ID',
        required: true,
        example: Examples.DB_ID
    })
    @ApiParam({
        name: 'username',
        type: String,
        description: 'Username',
        required: true,
        example: 'username'
    })
    @ApiOkResponse({
        description: 'Successful operation.',
        type: TaskDTO
    })
    @ApiInternalServerErrorResponse({
        description: 'Internal server error.',
        type: InternalServerErrorDTO
    })
    @ApiExtraModels(TaskDTO, InternalServerErrorDTO)
    @HttpCode(HttpStatus.ACCEPTED)
<<<<<<< HEAD
    async freezeTokenAsync(
        @AuthUser() user: IAuthUser,
        @Param('tokenId') tokenId: string,
        @Param('username') username: string
    ): Promise<TaskDTO> {
        if (!user.did) {
            throw new HttpException('User is not registered.', HttpStatus.UNPROCESSABLE_ENTITY);
=======
    @Auth(UserRole.STANDARD_REGISTRY)
    async freezeTokenAsync(@Req() req, @Response() res): Promise<any> {
        const tokenId = req.params.tokenId;
        const username = req.params.username;
        const user = req.user;
        if (!user.did) {
            return res.status(422).send(prepareValidationResponse('User not registered'));
>>>>>>> a4fc3db1
        }
        const taskManager = new TaskManager();
        const task = taskManager.start(TaskAction.FREEZE_TOKEN, user.id);
        RunFunctionAsync<ServiceError>(async () => {
            const guardians = new Guardians();
            await guardians.freezeTokenAsync(tokenId, username, user.did, task);
        }, async (error) => {
            new Logger().error(error, ['API_GATEWAY']);
            taskManager.addError(task.taskId, { code: error.code || 500, message: error.message });
        });
        return task;
    }

    /**
     * Unfreeze
     */
    @Put('/push/:tokenId/:username/unfreeze')
    @Auth(
        Permissions.TOKENS_TOKEN_MANAGE,
        // UserRole.STANDARD_REGISTRY,
    )
    @ApiOperation({
        summary: 'Unfreezes transfers of the specified token for the user.',
        description: 'Unfreezes transfers of the specified token for the user.' + ONLY_SR
    })
    @ApiParam({
        name: 'tokenId',
        type: String,
        description: 'Token ID',
        required: true,
        example: Examples.DB_ID
    })
    @ApiParam({
        name: 'username',
        type: String,
        description: 'Username',
        required: true,
        example: 'username'
    })
    @ApiOkResponse({
        description: 'Successful operation.',
        type: TaskDTO
    })
    @ApiInternalServerErrorResponse({
        description: 'Internal server error.',
        type: InternalServerErrorDTO
    })
    @ApiExtraModels(TaskDTO, InternalServerErrorDTO)
    @HttpCode(HttpStatus.ACCEPTED)
<<<<<<< HEAD
    async unfreezeTokenAsync(
        @AuthUser() user: IAuthUser,
        @Param('tokenId') tokenId: string,
        @Param('username') username: string
    ): Promise<TaskDTO> {
        if (!user.did) {
            throw new HttpException('User is not registered.', HttpStatus.UNPROCESSABLE_ENTITY);
=======
    @Auth(UserRole.STANDARD_REGISTRY)
    async unfreezeTokenAsync(@Req() req, @Response() res): Promise<any> {
        const tokenId = req.params.tokenId;
        const username = req.params.username;
        const user = req.user;
        if (!user.did) {
            return res.status(422).send(prepareValidationResponse('User not registered'));
>>>>>>> a4fc3db1
        }
        const taskManager = new TaskManager();
        const task = taskManager.start(TaskAction.UNFREEZE_TOKEN, user.id);
        RunFunctionAsync<ServiceError>(async () => {
            const guardians = new Guardians();
            await guardians.unfreezeTokenAsync(tokenId, username, user.did, task);
        }, async (error) => {
            new Logger().error(error, ['API_GATEWAY']);
            taskManager.addError(task.taskId, { code: error.code || 500, message: error.message });
        });
        return task;
    }

    /**
     * User info
     */
    @Get('/:tokenId/:username/info')
    @Auth(
        Permissions.TOKENS_TOKEN_MANAGE,
        // UserRole.STANDARD_REGISTRY,
    )
    @ApiOperation({
        summary: 'Returns user information for the selected token.',
        description: 'Returns user information for the selected token.' + ONLY_SR
    })
    @ApiParam({
        name: 'tokenId',
        type: String,
        description: 'Token ID',
        required: true,
        example: Examples.DB_ID
    })
    @ApiParam({
        name: 'username',
        type: String,
        description: 'Username',
        required: true,
        example: 'username'
    })
    @ApiOkResponse({
        description: 'Successful operation.',
        type: TokenInfoDTO
    })
    @ApiInternalServerErrorResponse({
        description: 'Internal server error.',
        type: InternalServerErrorDTO
    })
    @ApiExtraModels(TokenInfoDTO, InternalServerErrorDTO)
    @HttpCode(HttpStatus.OK)
<<<<<<< HEAD
    async getTokenInfo(
        @AuthUser() user: IAuthUser,
        @Param('tokenId') tokenId: string,
        @Param('username') username: string
    ): Promise<TokenInfoDTO> {
=======
    @Auth(UserRole.STANDARD_REGISTRY)
    async getTokenInfo(@Req() req, @Response() res): Promise<any> {
>>>>>>> a4fc3db1
        try {
            if (!user.did) {
                throw new HttpException('User is not registered.', HttpStatus.UNPROCESSABLE_ENTITY);
            }
            const guardians = new Guardians();
<<<<<<< HEAD
            return await guardians.getInfoToken(tokenId, username, user.did);
=======
            const tokenId = req.params.tokenId;
            const username = req.params.username;
            const userDid = req.user.did;
            if (!userDid) {
                return res.status(422).send(prepareValidationResponse('User not registered'));
            }
            const result = await guardians.getInfoToken(tokenId, username, userDid);
            return res.send(result as ITokenInfo);
>>>>>>> a4fc3db1
        } catch (error) {
            new Logger().error(error, ['API_GATEWAY']);
            if (error?.message?.toLowerCase().includes('user not found')) {
                throw new HttpException('User not registered.', HttpStatus.NOT_FOUND);
            }
            if (error?.message?.toLowerCase().includes('token not found')) {
                throw new HttpException('Token not registered.', HttpStatus.NOT_FOUND);
            }
            throw error;
        }
    }

    /**
     * Serials
     */
    @Get('/:tokenId/serials')
    @Auth(
        Permissions.TOKENS_TOKEN_READ
        // UserRole.STANDARD_REGISTRY
        // UserRole.USER
    )
    @ApiOperation({
        summary: 'Return token serials.',
        description: 'Returns token serials of current user.',
    })
    @ApiParam({
        name: 'tokenId',
        type: String,
        description: 'Token ID',
        required: true,
        example: Examples.DB_ID
    })
    @ApiOkResponse({
        description: 'Token serials.',
        isArray: true,
        type: Number,
    })
    @ApiInternalServerErrorResponse({
        description: 'Internal server error.',
        type: InternalServerErrorDTO,
    })
    @ApiExtraModels(InternalServerErrorDTO)
    @HttpCode(HttpStatus.OK)
<<<<<<< HEAD
    async getTokenSerials(
        @AuthUser() user: IAuthUser,
        @Param('tokenId') tokenId: string
    ): Promise<number[]> {
        try {
            const guardians = new Guardians();
            return await guardians.getTokenSerials(tokenId, user.did);
=======
    @Auth(UserRole.STANDARD_REGISTRY, UserRole.USER)
    async getTokenSerials(@Req() req, @Response() res): Promise<any> {
        try {
            const guardians = new Guardians();
            const tokenId = req.params.tokenId;
            const userDid = req.user.did;
            const result = await guardians.getTokenSerials(tokenId, userDid);
            return res.send(result);
>>>>>>> a4fc3db1
        } catch (error) {
            new Logger().error(error, ['API_GATEWAY']);
            if (error?.message?.toLowerCase().includes('user not found')) {
                throw new HttpException('User not registered.', HttpStatus.NOT_FOUND);
            }
            if (error?.message?.toLowerCase().includes('token not found')) {
                throw new HttpException('Token not registered.', HttpStatus.NOT_FOUND);
            }
            throw error;
        }
    }
}<|MERGE_RESOLUTION|>--- conflicted
+++ resolved
@@ -1,4 +1,3 @@
-<<<<<<< HEAD
 import { Guardians, PolicyEngine, TaskManager, ServiceError, InternalException, ONLY_SR, parseInteger } from '#helpers';
 import { Permissions, TaskAction, UserRole } from '@guardian/interfaces';
 import { IAuthUser, Logger, RunFunctionAsync } from '@guardian/common';
@@ -6,43 +5,6 @@
 import { AuthUser, Auth } from '#auth';
 import { ApiInternalServerErrorResponse, ApiOkResponse, ApiOperation, ApiExtraModels, ApiTags, ApiParam, ApiBody, ApiQuery } from '@nestjs/swagger';
 import { Examples, InternalServerErrorDTO, TaskDTO, TokenDTO, TokenInfoDTO, pageHeader } from '#middlewares';
-=======
-import { Guardians } from '../../helpers/guardians.js';
-import { ITokenInfo, TaskAction, UserRole } from '@guardian/interfaces';
-import { Logger, RunFunctionAsync } from '@guardian/common';
-import { PolicyEngine } from '../../helpers/policy-engine.js';
-import { TaskManager } from '../../helpers/task-manager.js';
-import { ServiceError } from '../../helpers/service-requests-base.js';
-import { prepareValidationResponse } from '../../middlewares/validation/index.js';
-import {
-    Controller,
-    Delete,
-    Get,
-    HttpCode,
-    HttpException,
-    HttpStatus,
-    Post,
-    Put,
-    Req,
-    Response,
-} from '@nestjs/common';
-import {
-    ApiInternalServerErrorResponse,
-    ApiOkResponse,
-    ApiOperation,
-    ApiUnauthorizedResponse,
-    ApiExtraModels,
-    ApiForbiddenResponse,
-    ApiTags,
-    ApiBearerAuth,
-    ApiParam,
-    ApiBody,
-    ApiSecurity,
-    ApiUnprocessableEntityResponse,
-} from '@nestjs/swagger';
-import { InternalServerErrorDTO } from '../../middlewares/validation/schemas/index.js';
-import { Auth } from '../../auth/auth.decorator.js';
->>>>>>> a4fc3db1
 
 /**
  * Token route
@@ -152,7 +114,6 @@
     })
     @ApiExtraModels(TokenDTO, InternalServerErrorDTO)
     @HttpCode(HttpStatus.OK)
-<<<<<<< HEAD
     async getTokens(
         @AuthUser() user: IAuthUser,
         @Query('policy') policy: string,
@@ -160,10 +121,6 @@
         @Query('pageSize') pageSize: number,
         @Response() res: any
     ): Promise<TokenDTO[]> {
-=======
-    @Auth(UserRole.STANDARD_REGISTRY, UserRole.USER)
-    async getTokens(@Req() req, @Response() res): Promise<any> {
->>>>>>> a4fc3db1
         try {
             const guardians = new Guardians();
             const engineService = new PolicyEngine();
@@ -217,25 +174,16 @@
     })
     @ApiExtraModels(TokenDTO, InternalServerErrorDTO)
     @HttpCode(HttpStatus.CREATED)
-<<<<<<< HEAD
     async newToken(
         @AuthUser() user: IAuthUser,
         @Body() token: TokenDTO
     ): Promise<TokenDTO[]> {
-=======
-    @Auth(UserRole.STANDARD_REGISTRY)
-    async newToken(@Req() req, @Response() res): Promise<any> {
->>>>>>> a4fc3db1
         try {
             const guardians = new Guardians();
             const engineService = new PolicyEngine();
 
             if (!user.did) {
-<<<<<<< HEAD
                 throw new HttpException('User is not registered.', HttpStatus.UNPROCESSABLE_ENTITY);
-=======
-                return res.status(422).send(prepareValidationResponse('User not registered'));
->>>>>>> a4fc3db1
             }
 
             let tokens = await guardians.setToken({ token, owner: user.did });
@@ -243,11 +191,7 @@
             const map = await engineService.getTokensMap(user.did);
             tokens = setTokensPolicies(tokens, map);
 
-<<<<<<< HEAD
             return tokens;
-=======
-            return res.status(201).send(tokens);
->>>>>>> a4fc3db1
         } catch (error) {
             await InternalException(error);
         }
@@ -280,20 +224,12 @@
     })
     @ApiExtraModels(TaskDTO, TokenDTO, InternalServerErrorDTO)
     @HttpCode(HttpStatus.ACCEPTED)
-<<<<<<< HEAD
     async pushTokenAsync(
         @AuthUser() user: IAuthUser,
         @Body() token: TokenDTO
     ): Promise<TaskDTO> {
         if (!user.did) {
             throw new HttpException('User is not registered.', HttpStatus.UNPROCESSABLE_ENTITY);
-=======
-    @Auth(UserRole.STANDARD_REGISTRY)
-    async pushTokenAsync(@Req() req, @Response() res): Promise<any> {
-        const user = req.user;
-        if (!user.did) {
-            return res.status(422).send(prepareValidationResponse('User not registered'));
->>>>>>> a4fc3db1
         }
 
         const taskManager = new TaskManager();
@@ -336,7 +272,6 @@
     })
     @ApiExtraModels(TokenDTO, InternalServerErrorDTO)
     @HttpCode(HttpStatus.CREATED)
-<<<<<<< HEAD
     async updateToken(
         @AuthUser() user: IAuthUser,
         @Body() token: TokenDTO
@@ -345,12 +280,6 @@
             if (!user.did) {
                 throw new HttpException('User is not registered.', HttpStatus.UNPROCESSABLE_ENTITY);
             }
-=======
-    @Auth(UserRole.STANDARD_REGISTRY)
-    async updateToken(@Req() req): Promise<any> {
-        const user = req.user;
-        const token = req.body;
->>>>>>> a4fc3db1
 
             if (!token.tokenId) {
                 throw new HttpException('The field tokenId is required.', HttpStatus.UNPROCESSABLE_ENTITY);
@@ -400,30 +329,17 @@
     })
     @ApiExtraModels(TaskDTO, TokenDTO, InternalServerErrorDTO)
     @HttpCode(HttpStatus.ACCEPTED)
-<<<<<<< HEAD
     async updateTokenAsync(
         @AuthUser() user: IAuthUser,
         @Body() token: TokenDTO
     ): Promise<TaskDTO> {
-=======
-    @Auth(UserRole.STANDARD_REGISTRY)
-    async updateTokenAsync(@Req() req, @Response() res): Promise<any> {
->>>>>>> a4fc3db1
         try {
             if (!user.did) {
-<<<<<<< HEAD
                 throw new HttpException('User is not registered.', HttpStatus.UNPROCESSABLE_ENTITY);
             }
 
             if (!token.tokenId) {
                 throw new HttpException('Invalid token id.', HttpStatus.UNPROCESSABLE_ENTITY);
-=======
-                return res.status(422).send(prepareValidationResponse('User not registered'));
-            }
-
-            if (!token.tokenId) {
-                return res.status(422).send(prepareValidationResponse('The field tokenId is required'));
->>>>>>> a4fc3db1
             }
 
             const guardians = new Guardians();
@@ -481,22 +397,13 @@
     })
     @ApiExtraModels(TaskDTO, InternalServerErrorDTO)
     @HttpCode(HttpStatus.ACCEPTED)
-<<<<<<< HEAD
     async deleteTokenAsync(
         @AuthUser() user: IAuthUser,
         @Param('tokenId') tokenId: string
     ): Promise<TaskDTO> {
-=======
-    @Auth(UserRole.STANDARD_REGISTRY)
-    async deleteTokenAsync(@Req() req, @Response() res): Promise<any> {
->>>>>>> a4fc3db1
         try {
             if (!user.did) {
-<<<<<<< HEAD
                 throw new HttpException('User is not registered.', HttpStatus.UNPROCESSABLE_ENTITY);
-=======
-                return res.status(422).send(prepareValidationResponse('User not registered'));
->>>>>>> a4fc3db1
             }
 
             const guardians = new Guardians();
@@ -562,7 +469,6 @@
     })
     @ApiExtraModels(TokenInfoDTO, InternalServerErrorDTO)
     @HttpCode(HttpStatus.OK)
-<<<<<<< HEAD
     async associateToken(
         @AuthUser() user: IAuthUser,
         @Param('tokenId') tokenId: string
@@ -573,19 +479,6 @@
             }
             const guardians = new Guardians();
             return await guardians.associateToken(tokenId, user.did);
-=======
-    @Auth(UserRole.USER)
-    async associateToken(@Req() req, @Response() res): Promise<any> {
-        try {
-            const guardians = new Guardians();
-            const tokenId = req.params.tokenId;
-            const userDid = req.user.did;
-            if (!userDid) {
-                return res.status(422).send(prepareValidationResponse('User not registered'));
-            }
-            const status = await guardians.associateToken(tokenId, userDid);
-            return res.send(status);
->>>>>>> a4fc3db1
         } catch (error) {
             new Logger().error(error, ['API_GATEWAY']);
             if (error?.message?.toLowerCase().includes('user not found')) {
@@ -627,21 +520,12 @@
     })
     @ApiExtraModels(TaskDTO, InternalServerErrorDTO)
     @HttpCode(HttpStatus.ACCEPTED)
-<<<<<<< HEAD
     async associateTokenAsync(
         @AuthUser() user: IAuthUser,
         @Param('tokenId') tokenId: string
     ): Promise<TaskDTO> {
         if (!user.did) {
             throw new HttpException('User is not registered.', HttpStatus.UNPROCESSABLE_ENTITY);
-=======
-    @Auth(UserRole.USER)
-    async associateTokenAsync(@Req() req, @Response() res): Promise<any> {
-        const tokenId = req.params.tokenId;
-        const user = req.user;
-        if (!user.did) {
-            return res.status(422).send(prepareValidationResponse('User not registered'));
->>>>>>> a4fc3db1
         }
 
         const taskManager = new TaskManager();
@@ -686,7 +570,6 @@
     })
     @ApiExtraModels(TokenInfoDTO, InternalServerErrorDTO)
     @HttpCode(HttpStatus.OK)
-<<<<<<< HEAD
     async dissociateToken(
         @AuthUser() user: IAuthUser,
         @Param('tokenId') tokenId: string
@@ -697,19 +580,6 @@
             }
             const guardians = new Guardians();
             return await guardians.dissociateToken(tokenId, user.did);
-=======
-    @Auth(UserRole.USER)
-    async dissociateToken(@Req() req, @Response() res): Promise<any> {
-        try {
-            const guardians = new Guardians();
-            const tokenId = req.params.tokenId;
-            const userDid = req.user.did;
-            if (!userDid) {
-                return res.status(422).send(prepareValidationResponse('User not registered'));
-            }
-            const status = await guardians.dissociateToken(tokenId, userDid);
-            return res.send(status);
->>>>>>> a4fc3db1
         } catch (error) {
             new Logger().error(error, ['API_GATEWAY']);
             if (error?.message?.toLowerCase().includes('user not found')) {
@@ -751,21 +621,12 @@
     })
     @ApiExtraModels(TaskDTO, InternalServerErrorDTO)
     @HttpCode(HttpStatus.ACCEPTED)
-<<<<<<< HEAD
     async dissociateTokenAsync(
         @AuthUser() user: IAuthUser,
         @Param('tokenId') tokenId: string
     ): Promise<TaskDTO> {
         if (!user.did) {
             throw new HttpException('User is not registered.', HttpStatus.UNPROCESSABLE_ENTITY);
-=======
-    @Auth(UserRole.USER)
-    async dissociateTokenAsync(@Req() req, @Response() res): Promise<any> {
-        const tokenId = req.params.tokenId;
-        const user = req.user;
-        if (!user.did) {
-            return res.status(422).send(prepareValidationResponse('User not registered'));
->>>>>>> a4fc3db1
         }
         const taskManager = new TaskManager();
         const task = taskManager.start(TaskAction.DISSOCIATE_TOKEN, user.id);
@@ -815,7 +676,6 @@
     })
     @ApiExtraModels(TokenInfoDTO, InternalServerErrorDTO)
     @HttpCode(HttpStatus.OK)
-<<<<<<< HEAD
     async grantKyc(
         @AuthUser() user: IAuthUser,
         @Param('tokenId') tokenId: string,
@@ -827,19 +687,6 @@
             }
             const guardians = new Guardians();
             return await guardians.grantKycToken(tokenId, username, user.did);
-=======
-    @Auth(UserRole.STANDARD_REGISTRY)
-    async grantKyc(@Req() req, @Response() res): Promise<any> {
-        try {
-            const guardians = new Guardians();
-            const tokenId = req.params.tokenId;
-            const username = req.params.username;
-            const userDid = req.user.did;
-            if (!userDid) {
-                return res.status(422).send(prepareValidationResponse('User not registered'));
-            }
-            return res.send(await guardians.grantKycToken(tokenId, username, userDid));
->>>>>>> a4fc3db1
         } catch (error) {
             new Logger().error(error, ['API_GATEWAY']);
             if (error?.message?.toLowerCase().includes('user not found')) {
@@ -888,7 +735,6 @@
     })
     @ApiExtraModels(TaskDTO, InternalServerErrorDTO)
     @HttpCode(HttpStatus.ACCEPTED)
-<<<<<<< HEAD
     async grantKycAsync(
         @AuthUser() user: IAuthUser,
         @Param('tokenId') tokenId: string,
@@ -896,15 +742,6 @@
     ): Promise<TaskDTO> {
         if (!user.did) {
             throw new HttpException('User is not registered.', HttpStatus.UNPROCESSABLE_ENTITY);
-=======
-    @Auth(UserRole.STANDARD_REGISTRY)
-    async grantKycAsync(@Req() req, @Response() res): Promise<any> {
-        const tokenId = req.params.tokenId;
-        const username = req.params.username;
-        const user = req.user;
-        if (!user.did) {
-            return res.status(422).send(prepareValidationResponse('User not registered'));
->>>>>>> a4fc3db1
         }
         const taskManager = new TaskManager();
         const task = taskManager.start(TaskAction.GRANT_KYC, user.id);
@@ -954,7 +791,6 @@
     })
     @ApiExtraModels(TokenInfoDTO, InternalServerErrorDTO)
     @HttpCode(HttpStatus.OK)
-<<<<<<< HEAD
     async revokeKyc(
         @AuthUser() user: IAuthUser,
         @Param('tokenId') tokenId: string,
@@ -966,20 +802,6 @@
                 throw new HttpException('User is not registered.', HttpStatus.UNPROCESSABLE_ENTITY);
             }
             return await guardians.revokeKycToken(tokenId, username, user.did);
-=======
-    @Auth(UserRole.STANDARD_REGISTRY)
-    async revokeKyc(@Req() req, @Response() res): Promise<any> {
-        try {
-            const guardians = new Guardians();
-            const tokenId = req.params.tokenId;
-            const username = req.params.username;
-            const userDid = req.user.did;
-            if (!userDid) {
-                return res.status(422).send(prepareValidationResponse('User not registered'));
-            }
-            const result = await guardians.revokeKycToken(tokenId, username, userDid);
-            return res.send(result);
->>>>>>> a4fc3db1
         } catch (error) {
             new Logger().error(error, ['API_GATEWAY']);
             if (error?.message?.toLowerCase().includes('user not found')) {
@@ -1028,19 +850,11 @@
     })
     @ApiExtraModels(TaskDTO, InternalServerErrorDTO)
     @HttpCode(HttpStatus.ACCEPTED)
-<<<<<<< HEAD
     async revokeKycAsync(
         @AuthUser() user: IAuthUser,
         @Param('tokenId') tokenId: string,
         @Param('username') username: string
     ): Promise<TaskDTO> {
-=======
-    @Auth(UserRole.STANDARD_REGISTRY)
-    async revokeKycAsync(@Req() req, @Response() res): Promise<any> {
-        const tokenId = req.params.tokenId;
-        const username = req.params.username;
-        const user = req.user;
->>>>>>> a4fc3db1
         if (!user.did) {
             throw new HttpException('User not registered.', HttpStatus.UNPROCESSABLE_ENTITY);
         }
@@ -1092,33 +906,17 @@
     })
     @ApiExtraModels(TokenInfoDTO, InternalServerErrorDTO)
     @HttpCode(HttpStatus.OK)
-<<<<<<< HEAD
     async freezeToken(
         @AuthUser() user: IAuthUser,
         @Param('tokenId') tokenId: string,
         @Param('username') username: string
     ): Promise<TokenInfoDTO> {
-=======
-    @Auth(UserRole.STANDARD_REGISTRY)
-    async freezeToken(@Req() req, @Response() res): Promise<any> {
->>>>>>> a4fc3db1
         try {
             if (!user.did) {
                 throw new HttpException('User is not registered.', HttpStatus.UNPROCESSABLE_ENTITY);
             }
             const guardians = new Guardians();
-<<<<<<< HEAD
             return await guardians.freezeToken(tokenId, username, user.did);
-=======
-            const tokenId = req.params.tokenId;
-            const username = req.params.username;
-            const userDid = req.user.did;
-            if (!userDid) {
-                return res.status(422).send(prepareValidationResponse('User not registered'));
-            }
-            const result = await guardians.freezeToken(tokenId, username, userDid);
-            return res.send(result);
->>>>>>> a4fc3db1
         } catch (error) {
             new Logger().error(error, ['API_GATEWAY']);
             if (error?.message?.toLowerCase().includes('user not found')) {
@@ -1167,33 +965,17 @@
     })
     @ApiExtraModels(TokenInfoDTO, InternalServerErrorDTO)
     @HttpCode(HttpStatus.OK)
-<<<<<<< HEAD
     async unfreezeToken(
         @AuthUser() user: IAuthUser,
         @Param('tokenId') tokenId: string,
         @Param('username') username: string
     ): Promise<TokenInfoDTO> {
-=======
-    @Auth(UserRole.STANDARD_REGISTRY)
-    async unfreezeToken(@Req() req, @Response() res): Promise<any> {
->>>>>>> a4fc3db1
         try {
             if (!user.did) {
                 throw new HttpException('User is not registered.', HttpStatus.UNPROCESSABLE_ENTITY);
             }
             const guardians = new Guardians();
-<<<<<<< HEAD
             return await guardians.unfreezeToken(tokenId, username, user.did);
-=======
-            const tokenId = req.params.tokenId;
-            const username = req.params.username;
-            const userDid = req.user.did;
-            if (!userDid) {
-                return res.status(422).send(prepareValidationResponse('User not registered'));
-            }
-            const result = await guardians.unfreezeToken(tokenId, username, userDid);
-            return res.send(result);
->>>>>>> a4fc3db1
         } catch (error) {
             new Logger().error(error, ['API_GATEWAY']);
             if (error?.message?.toLowerCase().includes('user not found')) {
@@ -1242,7 +1024,6 @@
     })
     @ApiExtraModels(TaskDTO, InternalServerErrorDTO)
     @HttpCode(HttpStatus.ACCEPTED)
-<<<<<<< HEAD
     async freezeTokenAsync(
         @AuthUser() user: IAuthUser,
         @Param('tokenId') tokenId: string,
@@ -1250,15 +1031,6 @@
     ): Promise<TaskDTO> {
         if (!user.did) {
             throw new HttpException('User is not registered.', HttpStatus.UNPROCESSABLE_ENTITY);
-=======
-    @Auth(UserRole.STANDARD_REGISTRY)
-    async freezeTokenAsync(@Req() req, @Response() res): Promise<any> {
-        const tokenId = req.params.tokenId;
-        const username = req.params.username;
-        const user = req.user;
-        if (!user.did) {
-            return res.status(422).send(prepareValidationResponse('User not registered'));
->>>>>>> a4fc3db1
         }
         const taskManager = new TaskManager();
         const task = taskManager.start(TaskAction.FREEZE_TOKEN, user.id);
@@ -1308,7 +1080,6 @@
     })
     @ApiExtraModels(TaskDTO, InternalServerErrorDTO)
     @HttpCode(HttpStatus.ACCEPTED)
-<<<<<<< HEAD
     async unfreezeTokenAsync(
         @AuthUser() user: IAuthUser,
         @Param('tokenId') tokenId: string,
@@ -1316,15 +1087,6 @@
     ): Promise<TaskDTO> {
         if (!user.did) {
             throw new HttpException('User is not registered.', HttpStatus.UNPROCESSABLE_ENTITY);
-=======
-    @Auth(UserRole.STANDARD_REGISTRY)
-    async unfreezeTokenAsync(@Req() req, @Response() res): Promise<any> {
-        const tokenId = req.params.tokenId;
-        const username = req.params.username;
-        const user = req.user;
-        if (!user.did) {
-            return res.status(422).send(prepareValidationResponse('User not registered'));
->>>>>>> a4fc3db1
         }
         const taskManager = new TaskManager();
         const task = taskManager.start(TaskAction.UNFREEZE_TOKEN, user.id);
@@ -1374,33 +1136,17 @@
     })
     @ApiExtraModels(TokenInfoDTO, InternalServerErrorDTO)
     @HttpCode(HttpStatus.OK)
-<<<<<<< HEAD
     async getTokenInfo(
         @AuthUser() user: IAuthUser,
         @Param('tokenId') tokenId: string,
         @Param('username') username: string
     ): Promise<TokenInfoDTO> {
-=======
-    @Auth(UserRole.STANDARD_REGISTRY)
-    async getTokenInfo(@Req() req, @Response() res): Promise<any> {
->>>>>>> a4fc3db1
         try {
             if (!user.did) {
                 throw new HttpException('User is not registered.', HttpStatus.UNPROCESSABLE_ENTITY);
             }
             const guardians = new Guardians();
-<<<<<<< HEAD
             return await guardians.getInfoToken(tokenId, username, user.did);
-=======
-            const tokenId = req.params.tokenId;
-            const username = req.params.username;
-            const userDid = req.user.did;
-            if (!userDid) {
-                return res.status(422).send(prepareValidationResponse('User not registered'));
-            }
-            const result = await guardians.getInfoToken(tokenId, username, userDid);
-            return res.send(result as ITokenInfo);
->>>>>>> a4fc3db1
         } catch (error) {
             new Logger().error(error, ['API_GATEWAY']);
             if (error?.message?.toLowerCase().includes('user not found')) {
@@ -1444,7 +1190,6 @@
     })
     @ApiExtraModels(InternalServerErrorDTO)
     @HttpCode(HttpStatus.OK)
-<<<<<<< HEAD
     async getTokenSerials(
         @AuthUser() user: IAuthUser,
         @Param('tokenId') tokenId: string
@@ -1452,16 +1197,6 @@
         try {
             const guardians = new Guardians();
             return await guardians.getTokenSerials(tokenId, user.did);
-=======
-    @Auth(UserRole.STANDARD_REGISTRY, UserRole.USER)
-    async getTokenSerials(@Req() req, @Response() res): Promise<any> {
-        try {
-            const guardians = new Guardians();
-            const tokenId = req.params.tokenId;
-            const userDid = req.user.did;
-            const result = await guardians.getTokenSerials(tokenId, userDid);
-            return res.send(result);
->>>>>>> a4fc3db1
         } catch (error) {
             new Logger().error(error, ['API_GATEWAY']);
             if (error?.message?.toLowerCase().includes('user not found')) {

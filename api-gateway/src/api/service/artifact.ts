--- conflicted
+++ resolved
@@ -1,49 +1,10 @@
-<<<<<<< HEAD
 import { Permissions } from '@guardian/interfaces';
 import { Controller, Delete, Get, HttpCode, HttpException, HttpStatus, Post, Query, Param, Response, UploadedFiles, UseInterceptors, } from '@nestjs/common';
 import { ApiExtraModels, ApiInternalServerErrorResponse, ApiOkResponse, ApiOperation, ApiTags, ApiBody, ApiConsumes, ApiQuery, ApiParam } from '@nestjs/swagger';
-import { FilesInterceptor } from '@nestjs/platform-express';
 import { AuthUser, Auth } from '#auth';
 import { IAuthUser } from '@guardian/common';
-import { Guardians, InternalException } from '#helpers';
+import { Guardians, InternalException, AnyFilesInterceptor } from '#helpers';
 import { pageHeader, Examples, InternalServerErrorDTO, ArtifactDTOItem } from '#middlewares';
-=======
-import { UserRole } from '@guardian/interfaces';
-import { Logger } from '@guardian/common';
-import { Guardians } from '../../helpers/guardians.js';
-import {
-    Controller,
-    Delete,
-    Get,
-    HttpCode,
-    HttpException,
-    HttpStatus,
-    Post,
-    Req,
-    Response,
-    UseInterceptors,
-} from '@nestjs/common';
-import {
-    ApiExtraModels,
-    ApiInternalServerErrorResponse,
-    ApiOkResponse,
-    ApiOperation,
-    ApiSecurity,
-    ApiTags,
-    ApiUnauthorizedResponse,
-    ApiForbiddenResponse,
-    getSchemaPath,
-    ApiBody,
-    ApiConsumes
-} from '@nestjs/swagger';
-import { InternalServerErrorDTO } from '../../middlewares/validation/schemas/errors.js';
-import { ApiImplicitQuery } from '@nestjs/swagger/dist/decorators/api-implicit-query.decorator.js';
-import { ArtifactDTOItem } from '../../middlewares/validation/schemas/artifacts.js';
-import { ApiImplicitParam } from '@nestjs/swagger/dist/decorators/api-implicit-param.decorator.js';
-import { Auth } from '../../auth/auth.decorator.js';
-import { AnyFilesInterceptor } from '../../helpers/interceptors/multipart.js';
-import { UploadedFiles } from '../../helpers/decorators/file.js';
->>>>>>> a4fc3db1
 
 @Controller('artifacts')
 @ApiTags('artifacts')
@@ -97,7 +58,6 @@
     })
     @ApiExtraModels(ArtifactDTOItem, InternalServerErrorDTO)
     @HttpCode(HttpStatus.OK)
-<<<<<<< HEAD
     async getArtifacts(
         @AuthUser() user: IAuthUser,
         @Query('type') type: string,
@@ -108,10 +68,6 @@
         @Query('pageSize') pageSize: number,
         @Response() res: any
     ): Promise<ArtifactDTOItem> {
-=======
-    @Auth(UserRole.STANDARD_REGISTRY)
-    async getArtifacts(@Req() req, @Response() res): Promise<any> {
->>>>>>> a4fc3db1
         try {
             const options: any = { owner: user.did };
             if (type) {
@@ -186,16 +142,11 @@
     @ApiExtraModels(ArtifactDTOItem, InternalServerErrorDTO)
     @UseInterceptors(AnyFilesInterceptor())
     @HttpCode(HttpStatus.CREATED)
-<<<<<<< HEAD
     async uploadArtifacts(
         @AuthUser() user: IAuthUser,
         @Param('parentId') parentId: string,
         @UploadedFiles() files: any
     ): Promise<any> {
-=======
-    @Auth(UserRole.STANDARD_REGISTRY)
-    async uploadArtifacts(@Req() req, @UploadedFiles() files): Promise<any> {
->>>>>>> a4fc3db1
         try {
             if (!files) {
                 throw new HttpException('There are no files to upload', HttpStatus.BAD_REQUEST)
@@ -243,17 +194,11 @@
         type: InternalServerErrorDTO
     })
     @ApiExtraModels(ArtifactDTOItem, InternalServerErrorDTO)
-<<<<<<< HEAD
     @HttpCode(HttpStatus.OK)
     async deleteArtifact(
         @AuthUser() user: IAuthUser,
         @Param('artifactId') artifactId: string,
     ): Promise<boolean> {
-=======
-    @HttpCode(HttpStatus.NO_CONTENT)
-    @Auth(UserRole.STANDARD_REGISTRY)
-    async deleteArtifact(@Req() req, @Response() res): Promise<any> {
->>>>>>> a4fc3db1
         try {
             const guardian = new Guardians();
             return await guardian.deleteArtifact(artifactId, user.did);

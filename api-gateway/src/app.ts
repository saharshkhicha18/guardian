--- conflicted
+++ resolved
@@ -90,12 +90,8 @@
         app.use('/contracts', authorizationHelper, contractAPI);
         app.use('/modules', authorizationHelper, moduleAPI);
         app.use('/tags', authorizationHelper, tagsAPI);
-<<<<<<< HEAD
-        app.use('/map', authorizationHelper, mapAPI);
+        app.use('/map', mapAPI);
         app.use('/themes', authorizationHelper, themesAPI);
-=======
-        app.use('/map', mapAPI);
->>>>>>> 87c83515
 
         /**
          * @deprecated 2023-03-01

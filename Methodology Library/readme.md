--- conflicted
+++ resolved
@@ -14,8 +14,7 @@
    - PWRM0001
    - PWRM0002
    - VM0041
-   - VMR0006
-     
+   - VMR0006 (Coming Soon)
 4. DOVU Template Methodologies (10) - DOVU
    - Agrecalc
    - Cool Farm Tool
@@ -48,10 +47,6 @@
    - ACM0001
    - ACM0018
    - AMS-I.A
-<<<<<<< HEAD
-   - AMS-I.E
-=======
->>>>>>> f46367f7
 
 6. Tolam Earth - OCI
 7. Improved Cookstove - OCI

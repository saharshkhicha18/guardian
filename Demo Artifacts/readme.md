--- conflicted
+++ resolved
@@ -13,7 +13,6 @@
    - Geotree
    - Grain Data Solutions
    - Soil Carbon Coalition
-<<<<<<< HEAD
 4. Tolam Earth - OCI
 5. Improved Cookstove - OCI
 6. eWaste Policy - KrypC(Coming soon)
@@ -24,29 +23,15 @@
 11. Carbontricity (Coming soon)
 12. VN (Coming soon)
 13. Evercity (Coming soon)
-14. Carbon Captors/Zeru.Earth (Coming soon)
+14. Zeru.Earth (Coming soon)
 15. KrypC GCC (Coming soon) 
-=======
-4. Nova VER - OCI (Coming soon)
-5. eWaste Policy - KrypC(Coming soon)
-6. TBA-X (Coming soon)
-7. TBA-X (Coming soon)
-8. TBA-D (Coming soon)
-9. Tamuwa VER (Coming soon)
-10. Carbontricity (Coming soon)
-11. VN (Coming soon)
-12. Evercity (Coming soon)
-13. Zeru.Earth (Coming soon)
-14. KrypC GCC (Coming soon)
-15. Improved Cookstove - OCI (Coming soon)
->>>>>>> 9d31ba7f
 
 ### Emission Policies
 
 1. GHG Methodology - Remote Workflow - Envision
-2. CET & CRU - Tymlez
-3. GHGP Product Standard - Avery Dennison (Coming soon)
-4. GHG Scope II - Atma (Coming soon)
+2. GHGP Product Standard - Avery Dennison (Coming soon)
+3. GHG Scope II - Atma (Coming soon)
+4. Tymlez (Coming soon)
 5. E-Mission (Coming soon)
 6. RDA - Serapis (Coming soon)
 7. GHGP Corporate Standard (Coming soon)

{
<<<<<<< HEAD
    "packageManager": "yarn@3.2.1",
    "author": "Envision Blockchain Solutions <info@envisionblockchain.com>",
    "dependencies": {
        "@guardian/common": "^2.2.0",
        "@guardian/interfaces": "^2.2.0",
        "@web-std/fetch": "3.0.0",
        "cors": "^2.8.5",
        "dotenv": "^16.0.0",
        "fs-extra": "^10.0.0",
        "module-alias": "^2.2.2",
        "mongodb": "4.2.1",
        "reflect-metadata": "^0.1.13",
        "typeorm": "^0.2.41"
    },
    "description": "",
    "devDependencies": {
        "@types/fs-extra": "^9.0.12",
        "@types/node": "^17.0.13",
        "chai": "4.3.6",
        "mocha": "^9.2.0",
        "mocha-junit-reporter": "^2.0.2",
        "nodemon": "^2.0.12",
        "tslint": "^6.1.3",
        "typescript": "^4.5.5"
    },
    "license": "Apache-2.0",
    "main": "dist/index.js",
    "name": "logger-service",
    "scripts": {
        "dev:docker": "nodemon .",
        "watch": "nodemon src/index.ts",
        "build": "tsc",
        "debug": "nodemon dist/index.js",
        "dev": "tsc -w",
        "lint": "tslint --config ../tslint.json --project .",
        "start": "node dist/index.js"
    },
    "version": "2.2.0"
=======
  "packageManager": "yarn@3.2.1",
  "author": "Envision Blockchain Solutions <info@envisionblockchain.com>",
  "dependencies": {
    "@guardian/common": "^2.2.1",
    "@guardian/interfaces": "^2.2.1",
    "@web-std/fetch": "3.0.0",
    "cors": "^2.8.5",
    "dotenv": "^16.0.0",
    "fs-extra": "^10.0.0",
    "module-alias": "^2.2.2",
    "mongodb": "4.2.1",
    "reflect-metadata": "^0.1.13",
    "typeorm": "^0.2.41"
  },
  "description": "",
  "devDependencies": {
    "@types/fs-extra": "^9.0.12",
    "@types/node": "^17.0.13",
    "chai": "4.3.6",
    "mocha": "^9.2.0",
    "mocha-junit-reporter": "^2.0.2",
    "nodemon": "^2.0.12",
    "tslint": "^6.1.3",
    "typescript": "^4.5.5"
  },
  "license": "Apache-2.0",
  "main": "dist/index.js",
  "name": "logger-service",
  "scripts": {
    "dev:docker": "nodemon .",
    "watch": "nodemon src/index.ts",
    "build": "tsc",
    "debug": "nodemon dist/index.js",
    "dev": "tsc -w",
    "lint": "tslint --project .",
    "start": "node dist/index.js"
  },
  "version": "2.2.1"
>>>>>>> 540ba0f6
}<|MERGE_RESOLUTION|>--- conflicted
+++ resolved
@@ -1,45 +1,4 @@
 {
-<<<<<<< HEAD
-    "packageManager": "yarn@3.2.1",
-    "author": "Envision Blockchain Solutions <info@envisionblockchain.com>",
-    "dependencies": {
-        "@guardian/common": "^2.2.0",
-        "@guardian/interfaces": "^2.2.0",
-        "@web-std/fetch": "3.0.0",
-        "cors": "^2.8.5",
-        "dotenv": "^16.0.0",
-        "fs-extra": "^10.0.0",
-        "module-alias": "^2.2.2",
-        "mongodb": "4.2.1",
-        "reflect-metadata": "^0.1.13",
-        "typeorm": "^0.2.41"
-    },
-    "description": "",
-    "devDependencies": {
-        "@types/fs-extra": "^9.0.12",
-        "@types/node": "^17.0.13",
-        "chai": "4.3.6",
-        "mocha": "^9.2.0",
-        "mocha-junit-reporter": "^2.0.2",
-        "nodemon": "^2.0.12",
-        "tslint": "^6.1.3",
-        "typescript": "^4.5.5"
-    },
-    "license": "Apache-2.0",
-    "main": "dist/index.js",
-    "name": "logger-service",
-    "scripts": {
-        "dev:docker": "nodemon .",
-        "watch": "nodemon src/index.ts",
-        "build": "tsc",
-        "debug": "nodemon dist/index.js",
-        "dev": "tsc -w",
-        "lint": "tslint --config ../tslint.json --project .",
-        "start": "node dist/index.js"
-    },
-    "version": "2.2.0"
-=======
-  "packageManager": "yarn@3.2.1",
   "author": "Envision Blockchain Solutions <info@envisionblockchain.com>",
   "dependencies": {
     "@guardian/common": "^2.2.1",
@@ -67,15 +26,15 @@
   "license": "Apache-2.0",
   "main": "dist/index.js",
   "name": "logger-service",
+  "packageManager": "yarn@3.2.1",
   "scripts": {
-    "dev:docker": "nodemon .",
-    "watch": "nodemon src/index.ts",
     "build": "tsc",
     "debug": "nodemon dist/index.js",
     "dev": "tsc -w",
-    "lint": "tslint --project .",
-    "start": "node dist/index.js"
+    "dev:docker": "nodemon .",
+    "lint": "tslint --config ../tslint.json --project .",
+    "start": "node dist/index.js",
+    "watch": "nodemon src/index.ts"
   },
   "version": "2.2.1"
->>>>>>> 540ba0f6
 }
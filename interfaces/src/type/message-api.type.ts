/**
 * Message api
 */
export enum MessageAPI {
    PUBLISH_TASK = 'publish-task',
    GET_DID_DOCUMENTS = 'get-did-documents',
    GET_VC_DOCUMENTS = 'get-vc-documents',
    SET_DID_DOCUMENT = 'set-did-document',
    SET_VC_DOCUMENT = 'set-vc-document',
    GET_SCHEMAS = 'get-schemas',
    GET_TOKENS = 'get-tokens',
    GET_TOKEN = 'get-token',
    SET_TOKEN = 'set-token',
    SET_TOKEN_ASYNC = 'set-token-async',
    UPDATE_TOKEN_ASYNC = 'update-token-async',
    DELETE_TOKEN_ASYNC = 'delete-token-async',
    IMPORT_TOKENS = 'import-tokens',
    LOAD_DID_DOCUMENT = 'load-did-document',
    LOAD_SCHEMA_DOCUMENT = 'load-schema-document',
    LOAD_SCHEMA_CONTEXT = 'load-schema-context',
    GET_VP_DOCUMENTS = 'get-vp-documents',
    GET_CHAIN = 'get-chain',
    SET_VP_DOCUMENT = 'set-vp-document',
    IMPORT_SCHEMA = 'import-schema',
    EXPORT_SCHEMAS = 'export-schema',
    PUBLISH_SCHEMA = 'publish-schema',
    PUBLISH_SCHEMA_ASYNC = 'publish-schema-async',
    UNPUBLISHED_SCHEMA = 'unpublished-schema',
    DELETE_SCHEMA = 'delete-schema',
    PREVIEW_SCHEMA = 'preview-schema',
    PREVIEW_SCHEMA_ASYNC = 'preview-schema-async',
    IPFS_ADD_FILE = 'ipfs-add-file',
    IPFS_ADD_FILE_ASYNC = 'ipfs-add-file-async',
    IPFS_GET_FILE = 'ipfs-get-file',
    IPFS_GET_FILE_ASYNC = 'ipfs-get-file-async',
    GET_SCHEMA = 'get-schema',
    GENERATE_DEMO_KEY = 'GENERATE_DEMO_KEY',
    GENERATE_DEMO_KEY_ASYNC = 'GENERATE_DEMO_KEY_ASYNC',
    IMPORT_SCHEMAS_BY_MESSAGES = 'IMPORT_SCHEMAS_BY_MESSAGES',
    IMPORT_SCHEMAS_BY_MESSAGES_ASYNC = 'IMPORT_SCHEMAS_BY_MESSAGES_ASYNC',
    IMPORT_SCHEMAS_BY_FILE = 'IMPORT_SCHEMAS_BY_FILE',
    IMPORT_SCHEMAS_BY_FILE_ASYNC = 'IMPORT_SCHEMAS_BY_FILE_ASYNC',
    INCREMENT_SCHEMA_VERSION = 'INCREMENT_SCHEMA_VERSION',
    UPDATE_SETTINGS = 'UPDATE_SETTINGS',
    GET_SETTINGS = 'GET_SETTINGS',
    WRITE_LOG = 'WRITE_LOG',
    GET_LOGS = 'GET_LOGS',
    FREEZE_TOKEN = 'FREEZE_TOKEN',
    FREEZE_TOKEN_ASYNC = 'FREEZE_TOKEN_ASYNC',
    KYC_TOKEN = 'KYC_TOKEN',
    KYC_TOKEN_ASYNC = 'KYC_TOKEN_ASYNC',
    ASSOCIATE_TOKEN = 'ASSOCIATE_TOKEN',
    ASSOCIATE_TOKEN_ASYNC = 'ASSOCIATE_TOKEN_ASYNC',
    GET_ASSOCIATED_TOKENS = 'GET_ASSOCIATED_TOKENS',
    GET_INFO_TOKEN = 'GET_INFO_TOKEN',
    CREATE_STANDARD_REGISTRY = 'CREATE_STANDARD_REGISTRY',
    CREATE_USER_PROFILE = 'CREATE_USER_PROFILE',
    CREATE_USER_PROFILE_COMMON = 'CREATE_USER_PROFILE_COMMON',
    CREATE_USER_PROFILE_COMMON_ASYNC = 'CREATE_USER_PROFILE_COMMON_ASYNC',
    RESTORE_USER_PROFILE_COMMON_ASYNC = 'RESTORE_USER_PROFILE_COMMON_ASYNC',
    GET_USER_BALANCE = 'GET_USER_BALANCE',
    GET_TOPIC = 'GET_TOPIC',
    GET_ATTRIBUTES = 'GET_ATTRIBUTES',
    GET_STATUS = 'GET_STATUS',
    SEND_STATUS = 'SEND_STATUS',
    UPDATE_STATUS = 'UPDATE_STATUS',
    CREATE_SCHEMA = 'CREATE_SCHEMA',
    CREATE_SCHEMA_ASYNC = 'CREATE_SCHEMA_ASYNC',
    UPDATE_SCHEMA = 'UPDATE_SCHEMA',
    GET_USER_ROLES = 'GET_USER_ROLES',
    CREATE_SYSTEM_SCHEMA = 'CREATE_SYSTEM_SCHEMA',
    GET_SYSTEM_SCHEMAS = 'GET_SYSTEM_SCHEMAS',
    ACTIVE_SCHEMA = 'ACTIVE_SCHEMA',
    GET_SYSTEM_SCHEMA = 'GET_SYSTEM_SCHEMA',
    GET_BALANCE = 'GET_BALANCE',
    GET_ENVIRONMENT = 'GET_ENVIRONMENT',
    UPDATE_TASK_STATUS = 'UPDATE_TASK_STATUS',
    UPLOAD_ARTIFACT = 'UPLOAD_ARTIFACT',
    GET_ARTIFACTS = 'GET_ARTIFACTS',
    DELETE_ARTIFACT = 'DELETE_ARTIFACT',
    GET_ALL_USER_TOPICS_ASYNC = 'GET_ALL_USER_TOPICS_ASYNC',
    COMPARE_POLICIES = 'COMPARE_POLICIES',
    COMPARE_SCHEMAS = 'COMPARE_SCHEMAS',
    GET_CONTRACT = 'GET_CONTRACT',
    CREATE_CONTRACT = 'CREATE_CONTRACT',
    IMPORT_CONTRACT = 'IMPORT_CONTRACT',
    GET_CONTRACT_PAIR = 'GET_CONTRACT_PAIR',
    CHECK_CONTRACT_STATUS = 'CHECK_CONTRACT_STATUS',
    ADD_CONTRACT_PAIR = 'ADD_CONTRACT_PAIR',
    ADD_CONTRACT_USER = 'ADD_CONTRACT_USER',
    ADD_RETIRE_REQUEST = 'ADD_RETIRE_REQUEST',
    GET_RETIRE_REQUEST = 'GET_RETIRE_REQUEST',
    RETIRE_TOKENS = 'RETIRE_TOKENS',
    CANCEL_RETIRE_REQUEST = 'CANCEL_RETIRE_REQUEST',
    GET_LIST_SCHEMAS = 'GET_LIST_SCHEMAS',
    CREATE_MODULE = 'CREATE_MODULE',
    GET_MODULE = 'GET_MODULE',
    GET_MODULES = 'GET_MODULES',
    DELETE_MODULES = 'DELETE_MODULES',
    PUBLISH_MODULES = 'PUBLISH_MODULES',
    UPDATE_MODULES = 'UPDATE_MODULES',
    IMPORT_MODULES = 'IMPORT_MODULES',
    EXPORT_MODULES = 'EXPORT_MODULES',
    MODULE_EXPORT_FILE = 'MODULE_EXPORT_FILE',
    MODULE_EXPORT_MESSAGE = 'MODULE_EXPORT_MESSAGE',
    IMPORT_MODULES_BY_MESSAGES = 'IMPORT_MODULES_BY_MESSAGES',
    IMPORT_MODULES_BY_FILE = 'IMPORT_MODULES_BY_FILE',
    GET_MENU_MODULES = 'GET_MENU_MODULES',
    SHOW_MODULES = 'SHOW_MODULES',
    MODULE_IMPORT_FILE = 'MODULE_IMPORT_FILE',
    MODULE_IMPORT_MESSAGE = 'MODULE_IMPORT_MESSAGE',
    MODULE_IMPORT_FILE_PREVIEW = 'MODULE_IMPORT_FILE_PREVIEW',
    MODULE_IMPORT_MESSAGE_PREVIEW = 'MODULE_IMPORT_MESSAGE_PREVIEW',
    VALIDATE_MODULES = 'VALIDATE_MODULES',
    GET_MAP_API_KEY = 'GET_MAP_API_KEY',
    CREATE_TAG = 'CREATE_TAG',
    GET_TAGS = 'GET_TAGS',
    DELETE_TAG = 'DELETE_TAG',
    EXPORT_TAGS = 'EXPORT_TAGS',
    GET_TAG_CACHE = 'GET_TAG_CACHE',
    GET_SYNCHRONIZATION_TAGS = 'GET_SYNCHRONIZATION_TAGS',
    GET_TAG_SCHEMAS = 'GET_TAG_SCHEMAS',
    CREATE_TAG_SCHEMA = 'CREATE_TAG_SCHEMA',
    PUBLISH_TAG_SCHEMA = 'PUBLISH_TAG_SCHEMA',
    GET_PUBLISHED_TAG_SCHEMAS = 'GET_PUBLISHED_TAG_SCHEMAS',
    CREATE_THEME = 'CREATE_THEME',
    UPDATE_THEME = 'UPDATE_THEME',
    GET_THEMES = 'GET_THEMES',
    GET_THEME = 'GET_THEME',
    DELETE_THEME = 'DELETE_THEME',
    THEME_EXPORT_FILE = 'THEME_EXPORT_FILE',
    THEME_IMPORT_FILE = 'THEME_IMPORT_FILE',
    WIZARD_POLICY_CREATE = 'WIZARD_POLICY_CREATE',
    WIZARD_POLICY_CREATE_ASYNC = 'WIZARD_POLICY_CREATE_ASYNC',
<<<<<<< HEAD
    WIZARD_GET_POLICY_CONFIG = 'WIZARD_GET_POLICY_CONFIG'
=======
    WIZARD_GET_POLICY_CONFIG = 'WIZARD_GET_POLICY_CONFIG',
    GET_BRANDING = 'GET_BRANDING',
    STORE_BRANDING = 'STORE_BRANDING',
>>>>>>> 979f2361
}

/**
 * External message api events
 */
export enum ExternalMessageEvents {
    TOKEN_MINTED = 'external-events.token_minted',
    ERROR_LOG = 'external-events.error_logs',
    BLOCK_EVENTS = 'external-events.block_event',
    IPFS_ADDED_FILE = 'external-events.ipfs_added_file',
    IPFS_BEFORE_UPLOAD_CONTENT = 'external-events.ipfs_before_upload_content',
    IPFS_AFTER_READ_CONTENT = 'external-events.ipfs_after_read_content',
    IPFS_LOADED_FILE = 'external-events.ipfs_loaded_file',
}<|MERGE_RESOLUTION|>--- conflicted
+++ resolved
@@ -132,13 +132,9 @@
     THEME_IMPORT_FILE = 'THEME_IMPORT_FILE',
     WIZARD_POLICY_CREATE = 'WIZARD_POLICY_CREATE',
     WIZARD_POLICY_CREATE_ASYNC = 'WIZARD_POLICY_CREATE_ASYNC',
-<<<<<<< HEAD
-    WIZARD_GET_POLICY_CONFIG = 'WIZARD_GET_POLICY_CONFIG'
-=======
     WIZARD_GET_POLICY_CONFIG = 'WIZARD_GET_POLICY_CONFIG',
     GET_BRANDING = 'GET_BRANDING',
     STORE_BRANDING = 'STORE_BRANDING',
->>>>>>> 979f2361
 }
 
 /**

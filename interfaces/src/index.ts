--- conflicted
+++ resolved
@@ -2,12 +2,4 @@
 export * from './type';
 export * from './interface';
 export * from './helpers';
-export * from './interface/wizard-config.interface';
-export * from './interface/suggestions-order-priority';
-export * from './helpers/sort-objects-array';
-export * from './helpers/remove-object-properties';
-<<<<<<< HEAD
-export * from './models';
-=======
-export * from './interface/check-result.interface';
->>>>>>> 249746a9
+export * from './models';
--- conflicted
+++ resolved
@@ -130,12 +130,8 @@
                     type: type,
                     context: [contextURL]
                 };
-<<<<<<< HEAD
                 subFields = this.parseFields(defs ? defs[property.$ref] : document.$defs[property.$ref], contextURL, defs ? defs : document.$defs);
                 conditions = this.parseConditions(defs ? defs[property.$ref] : document.$defs[property.$ref], contextURL, subFields, defs ? defs : document.$defs);
-=======
-                const subSchema = document.$defs[property.$ref];
->>>>>>> 814e160b
             }
             const format = isRef || !property.format ? null : String(property.format);
             const pattern = isRef || !property.pattern ? null : String(property.pattern);
@@ -200,7 +196,7 @@
                 }
             },
             required: ['@context', 'type'],
-            additionalProperties: false
+            additionalProperties: false,
         };
 
         const properties = document.properties;

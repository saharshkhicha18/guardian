--- conflicted
+++ resolved
@@ -27,13 +27,9 @@
         "dev": "tsc -w",
         "start": "node dist/index.js"
     },
-<<<<<<< HEAD
     "type": "module",
-    "version": "2.23.0"
-=======
     "version": "2.23.0",
     "resolutions": {
         "@types/mime": "3.0.4"
     }
->>>>>>> 344154db
 }
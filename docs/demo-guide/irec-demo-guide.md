--- conflicted
+++ resolved
@@ -13,7 +13,7 @@
 
 3\. You will now be prompted to configure your Standard Registry account. Press the Generate button to generate a Hedera Operator ID and an Operator Key and enter the details of your Standard Registry. Press Connect when finished. This will now create Hedera Consensus Service Topics, fill the account with test hBar, create a DID document, create a Verifiable Credential, etc.
 
-![](../.gitbook/assets/Verra\_2.2.png)
+![](../.gitbook/assets/iREC\_4.2.png)
 
 4\. This could be one of the most interesting parts of the reference implementation. Now we will be creating the Policy. We have two ways to "create policies." The first way is to import an existing policy. This is the easiest way to get started. When you import a policy, all schemas and tokens that are required in the policy are automatically populated. To do this, you can use the sample policy that we have already uploaded to IPFS by entering the Hedera Message IDs.
 
@@ -40,11 +40,7 @@
 
 ![](../.gitbook/assets/iREC3\_new\_3.png)
 
-<<<<<<< HEAD
-<figure><img src="../.gitbook/assets/image (7) (3).png" alt=""><figcaption></figcaption></figure>
-=======
 <figure><img src="../.gitbook/assets/image (7) (1).png" alt=""><figcaption></figcaption></figure>
->>>>>>> 0d0ce9e5
 
 <figure><img src="../.gitbook/assets/image (6) (2).png" alt=""><figcaption></figcaption></figure>
 
@@ -90,11 +86,7 @@
 
 After submitting the data, the Registrant is waiting for approval from Standard Registry.
 
-<<<<<<< HEAD
-<figure><img src="../.gitbook/assets/image (3).png" alt=""><figcaption></figcaption></figure>
-=======
 <figure><img src="../.gitbook/assets/image (15).png" alt=""><figcaption></figcaption></figure>
->>>>>>> 0d0ce9e5
 
 13\. Now, we logout from Registrant and log back as Standard Registry, we navigate to Issue Requests tab in Policies and once we are ready to approve the document, you can click on Approve button.
 
@@ -110,11 +102,7 @@
 
 16\. We can also check Token History by logging back as Standard Registry.
 
-<<<<<<< HEAD
-<figure><img src="../.gitbook/assets/image (23) (2).png" alt=""><figcaption></figcaption></figure>
-=======
 <figure><img src="../.gitbook/assets/image (23).png" alt=""><figcaption></figcaption></figure>
->>>>>>> 0d0ce9e5
 
 We have the option of viewing TrustChain. You can view TrustChain by clicking on View TrustChain button.
 

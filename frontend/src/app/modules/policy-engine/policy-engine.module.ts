--- conflicted
+++ resolved
@@ -95,6 +95,9 @@
 import { NewThemeDialog } from './helpers/new-theme-dialog/new-theme-dialog.component';
 import { ViewerDialog } from './helpers/viewer-dialog/viewer-dialog.component';
 import { CompareModulesDialogComponent } from './helpers/compare-modules-dialog/compare-modules-dialog.component';
+import { RecordControllerComponent } from './record/record-controller/record-controller.component';
+import { RecordResultDialog } from './record/record-result-dialog/record-result-dialog.component';
+import { RecordResultsComponent } from './record/record-results/record-results.component';
 //Modules
 import { ModulesListComponent } from './modules-list/modules-list.component';
 import { ToolsListComponent } from './tools-list/tools-list.component';
@@ -103,7 +106,6 @@
 import { WizardService } from './services/wizard.service';
 //Policies Grid
 import { PoliciesComponent } from './policies/policies.component';
-<<<<<<< HEAD
 import { InputTextModule } from 'primeng/inputtext';
 import { TableModule } from 'primeng/table';
 import { InputTextareaModule } from 'primeng/inputtextarea';
@@ -121,13 +123,6 @@
 import { PolicyProgressService } from './services/policy-progress.service';
 import { InputSwitchModule } from 'primeng/inputswitch';
 import { OverlayPanelModule } from 'primeng/overlaypanel';
-=======
-import { SearchBlocksComponent } from './helpers/search-blocks/search-blocks.component';
-import { SelectSchema } from './helpers/select-schema/select-schema.component';
-import { RecordControllerComponent } from './record/record-controller/record-controller.component';
-import { RecordResultDialog } from './record/record-result-dialog/record-result-dialog.component';
-import { RecordResultsComponent } from './record/record-results/record-results.component';
->>>>>>> ca3398bf
 
 @NgModule({
     declarations: [
@@ -215,15 +210,11 @@
         PolicyWizardDialogComponent,
         MessagesReportBlockComponent,
         ViewerDialog,
-<<<<<<< HEAD
         DeletePolicyDialogComponent,
         ProgressTrackerComponent,
-=======
-        SearchBlocksComponent,
         RecordControllerComponent,
         RecordResultDialog,
         RecordResultsComponent
->>>>>>> ca3398bf
     ],
     imports: [
         CommonModule,

import { AfterViewInit, ChangeDetectionStrategy, Component, EventEmitter, Input, Output, SimpleChanges } from '@angular/core';
import { RegisteredService } from '../../services/registered.service';
import { PolicyBlock, PolicyFolder } from '../../structures';

type ValueType = string | PolicyBlock | null | undefined;

/**
 * SelectBlock.
 */
@Component({
    selector: 'select-block',
    changeDetection: ChangeDetectionStrategy.OnPush,
    templateUrl: './select-block.component.html',
    styleUrls: ['./select-block.component.scss']
})
export class SelectBlock implements AfterViewInit {
    private searchTimeout!: any;
    private data?: any[];
    @Input('root') root!: PolicyFolder;
    @Input('blocks') blocks!: PolicyBlock[];
    @Input('readonly') readonly!: boolean;
    @Input('value') value: ValueType | ValueType[];
    @Input('type') type!: string;
    @Output('valueChange') valueChange = new EventEmitter<any>();
    @Output('change') change = new EventEmitter<any>();
    @Input() multiple: boolean = false;
    public text: string | null | undefined;
    public search: string = '';
    public searchData?: any[];

    constructor(private registeredService: RegisteredService) {
    }

    private getText(value: string | PolicyBlock | null | undefined): string {
        if (value && typeof value === 'object') {
            if (value === this.root) {
                if (this.root.isModule) {
                    return 'Module';
                } else if (this.root.isTool) {
                    return 'Tool';
                } else {
                    return 'Policy';
                }
            } else {
                return value.localTag;
            }
        } if (value) {
            return value;
        } else {
            return '';
        }
    }

    private getIcon(value: PolicyBlock) {
        if (value === this.root) {
            if (this.root.isModule) {
                return { icon: 'policy-module', svg: true };
            } else if (this.root.isTool) {
                return { icon: 'handyman', svg: false };
            } else {
                return { icon: 'article', svg: false };
            }
        } else {
            return {
                icon: this.registeredService.getIcon(value.blockType),
                svg: false
            };
        }
    }

<<<<<<< HEAD
=======
    private getFullText(): string {
        if (this.multiple) {
            if (this.value) {
                return (this.value as ValueType[])
                    .map((item: ValueType) => this.getText(item))
                    .join(', ')
            } else {
                return '';
            }
        } else {
            return this.getText(this.value as ValueType);
        }
    }

>>>>>>> 4ed1bf55
    ngAfterViewInit(): void {
        setTimeout(() => {
            this.onChange();
        }, 100)
    }

    onChange() {
<<<<<<< HEAD
        this.text = this.multiple
            ? (this.value as ValueType[])
                  ?.map((item: ValueType) =>
                      this.getText(item)
                  )
                  .join(', ')
            : this.getText(
                  this.value as ValueType
              );
=======
        this.text = this.getFullText();
>>>>>>> 4ed1bf55
        this.valueChange.emit(this.value);
        this.change.emit();
    }

    ngOnChanges(changes: SimpleChanges) {
<<<<<<< HEAD
        this.text = this.multiple
            ? (this.value as any[])
                  ?.map((item: ValueType) =>
                      this.getText(item)
                  )
                  .join(', ')
            : this.getText(
                  this.value as ValueType
              );
=======
        this.text = this.getFullText();
>>>>>>> 4ed1bf55
        setTimeout(() => {
            this.data = [];
            if (this.blocks) {
                for (const block of this.blocks) {
                    const search = (block.tag || '').toLocaleLowerCase();
                    const root = block === this.root;
                    const name = this.getText(block);
                    const icon = this.getIcon(block);
                    this.data.push({
                        name,
                        value: this.type === 'object' ? block : block.tag,
                        icon: icon.icon,
                        svg: icon.svg,
                        root,
                        search
                    });
                }
            }
            this.update();
        }, 0);
    }

    public onSearch(event: any) {
        clearTimeout(this.searchTimeout);
        this.searchTimeout = setTimeout(() => {
            this.update();
        }, 200);
    }

    public update() {
        const search = this.search ? this.search.toLowerCase() : null;
        if (search) {
            this.searchData = this.data?.filter(item => item.search.indexOf(search) !== -1);
        } else {
            this.searchData = this.data;
        }
        if (this.searchData) {
            for (const item of this.searchData) {
                item.id = item.value.id;
            }
        }
    }
}<|MERGE_RESOLUTION|>--- conflicted
+++ resolved
@@ -68,8 +68,6 @@
         }
     }
 
-<<<<<<< HEAD
-=======
     private getFullText(): string {
         if (this.multiple) {
             if (this.value) {
@@ -84,7 +82,6 @@
         }
     }
 
->>>>>>> 4ed1bf55
     ngAfterViewInit(): void {
         setTimeout(() => {
             this.onChange();
@@ -92,37 +89,13 @@
     }
 
     onChange() {
-<<<<<<< HEAD
-        this.text = this.multiple
-            ? (this.value as ValueType[])
-                  ?.map((item: ValueType) =>
-                      this.getText(item)
-                  )
-                  .join(', ')
-            : this.getText(
-                  this.value as ValueType
-              );
-=======
         this.text = this.getFullText();
->>>>>>> 4ed1bf55
         this.valueChange.emit(this.value);
         this.change.emit();
     }
 
     ngOnChanges(changes: SimpleChanges) {
-<<<<<<< HEAD
-        this.text = this.multiple
-            ? (this.value as any[])
-                  ?.map((item: ValueType) =>
-                      this.getText(item)
-                  )
-                  .join(', ')
-            : this.getText(
-                  this.value as ValueType
-              );
-=======
         this.text = this.getFullText();
->>>>>>> 4ed1bf55
         setTimeout(() => {
             this.data = [];
             if (this.blocks) {

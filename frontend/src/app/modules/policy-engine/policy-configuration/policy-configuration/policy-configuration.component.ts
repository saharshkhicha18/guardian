--- conflicted
+++ resolved
@@ -1,10 +1,5 @@
-<<<<<<< HEAD
 import { CdkDropList } from '@angular/cdk/drag-drop';
 import { ChangeDetectorRef, Component, HostListener, OnInit, ViewChild } from '@angular/core';
-=======
-import { CdkDragDrop, CdkDropList, moveItemInArray } from '@angular/cdk/drag-drop';
-import { ChangeDetectorRef, Component, HostListener, Inject, OnInit, ViewChild } from '@angular/core';
->>>>>>> 126f9494
 import { MatDialog } from '@angular/material/dialog';
 import { ActivatedRoute, Router } from '@angular/router';
 import { PolicyCategoryType, Schema, SchemaHelper, Token } from '@guardian/interfaces';
@@ -25,16 +20,13 @@
 import { PolicyTreeComponent } from '../policy-tree/policy-tree.component';
 import { ThemeService } from '../../../../services/theme.service';
 import { WizardMode, WizardService } from 'src/app/modules/policy-engine/services/wizard.service';
-<<<<<<< HEAD
 import { SuggestionsService } from '../../../../services/suggestions.service';
 import { PolicyFolder, PolicyItem, PolicyRoot } from '../../structures/policy-models/interfaces/types';
 import { ToolsService } from 'src/app/services/tools.service';
 import { DialogService } from 'primeng/dynamicdialog';
-=======
 import { StopResizingEvent } from '../../directives/resizing.directive';
 import { OrderOption } from '../../structures/interfaces/order-option.interface';
 import { CONFIGURATION_ERRORS } from '../../injectors/configuration.errors.injector';
->>>>>>> 126f9494
 
 /**
  * The page for editing the policy and blocks.
@@ -209,14 +201,10 @@
         private tokenService: TokenService,
         private policyEngineService: PolicyEngineService,
         private modulesService: ModulesService,
-<<<<<<< HEAD
-        private toolsService: ToolsService
-=======
         private toolsService: ToolsService,
         private analyticsService: AnalyticsService,
         @Inject(CONFIGURATION_ERRORS)
         private _configurationErrors: Map<string, any>
->>>>>>> 126f9494
     ) {
         this.options = new Options();
         this.storage = new PolicyStorage(localStorage);

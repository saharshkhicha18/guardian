import { Component, OnInit } from '@angular/core';
import { BlockNode } from '../../helpers/tree-data-source/tree-data-source';
import { SchemaService } from 'src/app/services/schema.service';
import { Schema, SchemaStatus, Token } from 'interfaces';
import { PolicyEngineService } from 'src/app/services/policy-engine.service';
import { forkJoin } from 'rxjs';
import { ActivatedRoute, Router } from '@angular/router';
import { MatDialog } from '@angular/material/dialog';
<<<<<<< HEAD
import { NewPolicyDialog } from '../../helpers/new-policy-dialog/new-policy-dialog.component';
import { TokenService } from 'src/app/services/token.service';
import { RegisteredBlocks } from '../../registered-blocks';
=======
import { TokenService } from 'src/app/services/token.service';
import { PolicyAction, SavePolicyDialog } from '../../save-policy-dialog/save-policy-dialog.component';
import { SetVersionDialog } from 'src/app/components/dialogs/set-version-dialog/set-version-dialog.component';
>>>>>>> d870c01a

/**
 * The page for editing the policy and blocks.
 */
@Component({
    selector: 'app-policy-configuration',
    templateUrl: './policy-configuration.component.html',
    styleUrls: ['./policy-configuration.component.css']
})
export class PolicyConfigurationComponent implements OnInit {
    loading: boolean = true;

    blocks: BlockNode[] = [];
    allBlocks: BlockNode[] = [];
    root!: BlockNode;
    newBlockType: string;
    policy!: any;
    readonly!: boolean;
    currentView: string = 'blocks';
    code!: string;
    currentBlock!: BlockNode;
    schemes!: Schema[];
    tokens!: Token[];
    policyId!: string;
    errors: any[] = [];
    errorsCount: number = -1;
    errorsMap: any;

    colGroup1 = false;
    colGroup2 = false;

    indexBlock: number = 0;

    codeMirrorOptions: any = {
        theme: 'default',
        mode: 'application/ld+json',
        styleActiveLine: true,
        lineNumbers: true,
        lineWrapping: true,
        foldGutter: true,
        gutters: [
            'CodeMirror-linenumbers',
            'CodeMirror-foldgutter',
            'CodeMirror-lint-markers'
        ],
        autoCloseBrackets: true,
        matchBrackets: true,
        lint: true,
        readOnly: false,
        viewportMargin: Infinity
    };

    constructor(
        public registeredBlocks: RegisteredBlocks,
        private schemaService: SchemaService,
        private tokenService: TokenService,
        private policyEngineService: PolicyEngineService,
        private route: ActivatedRoute,
        private router: Router,
        private dialog: MatDialog
    ) {
        this.newBlockType = 'interfaceContainerBlock';
    }

    ngOnInit() {
        this.loading = true;
        this.route.queryParams.subscribe(queryParams => {
            this.loadPolicy();
        });
    }

    loadPolicy(): void {
        const policyId = this.route.snapshot.queryParams['policyId'];
        if (!policyId) {
            this.policy = null;
            this.loading = false;
            return;
        }

        this.policyId = policyId;
        forkJoin([
            this.schemaService.getSchemes(),
            this.tokenService.getTokens(),
            this.policyEngineService.policy(policyId)
        ]).subscribe((data: any) => {
            const schemes = data[0] || [];
            const tokens = data[1] || [];
            const policy = data[2];
            this.schemes = Schema.mapRef(schemes) || [];
            this.schemes = this.schemes.filter(s => s.status == SchemaStatus.PUBLISHED);
            this.schemes.unshift({
                type: ""
            } as any);

            this.tokens = tokens.map((e: any) => new Token(e));
            this.setPolicy(policy);
            setTimeout(() => {
                this.loading = false;
            }, 500);
        }, (error) => {
            this.loading = false;
            console.error(error);
        });
    }

    setPolicy(policy: any) {
        if (!policy) {
            return;
        }
        policy.policyPoles = policy.policyPoles || [];
        policy.config = policy.config || {
            blockType: 'interfaceContainerBlock',
        };
        const root = policy.config;
        this.currentView = 'blocks';
        this.readonly = policy.status == 'PUBLISH';
        this.policy = policy;
        this.setBlocks(root);
        this.indexBlock = this.allBlocks.length + 1;
        this.errors = [];
        this.errorsCount = -1;
        this.errorsMap = {};
        this.codeMirrorOptions.readOnly = this.readonly;
    }

    setBlocks(root: BlockNode) {
        this.root = root;
        this.blocks = [root];
        this.currentBlock = root;
        this.allBlocks = this.all(root, []);
        this.allBlocks.forEach((b => {
            if (!b.id) b.id = this.generateUUIDv4();
        }));
    }

    all(block: BlockNode, allBlocks: BlockNode[]) {
        allBlocks.push(block);
        if (block.children) {
            for (let index = 0; index < block.children.length; index++) {
                const element = block.children[index];
                this.all(element, allBlocks);
            }
        }
        return allBlocks;
    }

    onSelect(block: BlockNode) {
        this.currentBlock = block;
        return false;
    }

    onAdd(type: string) {
        if (this.currentBlock) {
            this.currentBlock.children = this.currentBlock.children || [];
            let permissions = undefined;
            if(this.currentBlock.permissions) {
                permissions = this.currentBlock.permissions.slice();
            }
            const newBlock: BlockNode = {
                id: this.generateUUIDv4(),
                tag: `Block${this.indexBlock}`,
                blockType: type,
                defaultActive: true,
                children: [],
                permissions: permissions
            };
            this.currentBlock.children.push(newBlock);
            this.setBlocks(this.blocks[0]);
            this.indexBlock++;
        }
    }

    onDelete(block: BlockNode) {
        this.removeBlock(this.blocks, block);
        this.setBlocks(this.blocks[0]);
        return false;
    }

    removeBlock(blocks: BlockNode[], block: BlockNode) {
        for (let index = 0; index < blocks.length; index++) {
            const element = blocks[index];
            if (element.id == block.id) {
                blocks.splice(index, 1);
                return blocks;
            }
            if (element.children) {
                element.children = this.removeBlock(element.children, block);
            }
        }
        return blocks;
    }

    onReorder(blocks: BlockNode[]) {
        this.setBlocks(blocks[0]);
    }

    hasChild(_: number, node: BlockNode) {
        return !!node.children && node.children.length > 0
    };

    getChildren = (node: BlockNode) => node.children;

    isSelect(block: BlockNode) {
        return this.currentBlock == block;
    }

    generateUUIDv4() {
        return 'xxxxxxxx-xxxx-4xxx-yxxx-xxxxxxxxxxxx'.replace(/[xy]/g, function (c) {
            const r = Math.random() * 16 | 0, v = c == 'x' ? r : (r & 0x3 | 0x8);
            return v.toString(16);
        });
    }

    async savePolicy() {
        await this.onView('blocks');
        const root = this.blocks[0];
        if (root) {
            this.loading = true;
            this.policy.config = root;
            this.policyEngineService.update(this.policyId, this.policy).subscribe((policy) => {
                this.setPolicy(policy);
                this.loading = false;
            }, (e) => {
                console.error(e.error);
                this.loading = false;
            });
        }
    }

    setVersion() {
      const dialogRef = this.dialog.open(SetVersionDialog, {
        width: '350px',
        data: {}
      });
      dialogRef.afterClosed().subscribe((version) => {
          if (version) {
              this.publishPolicy(version);
          }
      });
    }

    private publishPolicy(version: string) {
        this.loading = true;
        this.policyEngineService.publish(this.policyId, version).subscribe((data: any) => {
            const { policies, isValid, errors } = data;
            if (isValid) {
                this.loadPolicy();
            } else {
                const blocks = errors.blocks;
                const invalidBlocks = blocks.filter((block: any) => !block.isValid);
                this.errors = invalidBlocks;
                this.errorsCount = invalidBlocks.length;
                this.errorsMap = {};
                for (let i = 0; i < invalidBlocks.length; i++) {
                    const element = invalidBlocks[i];
                    this.errorsMap[element.id] = element.errors;
                }
                this.loading = false;
            }
        }, (e) => {
            console.error(e.error);
            this.loading = false;
        });
    }

    validationPolicy() {
        this.loading = true;
        this.policyEngineService.validate({
            policyRoles: this.policy?.policyRoles,
            config: this.root
        }).subscribe((data: any) => {
            const { policy, results } = data;
            const root = policy.config;
            this.setBlocks(root);
            const blocks = results.blocks;
            const errors = blocks.filter((block: any) => !block.isValid);

            this.errors = errors;
            this.errorsCount = errors.length;
            this.errorsMap = {};
            for (let i = 0; i < errors.length; i++) {
                const element = errors[i];
                this.errorsMap[element.id] = element.errors;
            }
            this.blocks = [this.root];
            this.currentBlock = this.root;
            this.loading = false;
        }, (e) => {
            this.loading = false;
        });
    }

    saveAsPolicy() {
        const dialogRef = this.dialog.open(SavePolicyDialog, {
            width: '500px',
            data: {
              policy: this.policy,
              action: this.policy.status === 'DRAFT'
                ? PolicyAction.CREATE_NEW_POLICY
                : null
            },
            autoFocus: false
        });
        dialogRef.afterClosed().subscribe(async (result) => {
            if (result) {
                this.loading = true;
                const policy = Object.assign({}, this.policy, result.policy);
                delete policy.id;
                delete policy.status;
                delete policy.owner;
                delete policy.version;

                if (result.action === PolicyAction.CREATE_NEW_POLICY)
                {
                  delete policy.uuid;
                }
                else if (result.action === PolicyAction.CREATE_NEW_VERSION) {
                  policy.previousVersion = this.policy.version;
                }

                this.policyEngineService.create(policy).subscribe((policies: any) => {
                    const last = policies[policies.length - 1];
                    this.router.navigate(['/policy-configuration'], { queryParams: { policyId: last.id } });
                }, (e) => {
                    console.error(e.error);
                    this.loading = false;
                });
            }
        });
    }

    onColGroup(n: number) {
        if (n == 1) {
            this.colGroup1 = !this.colGroup1;
        } else {
            this.colGroup2 = !this.colGroup2;
        }
    }

    async onView(type: string) {
        if (type == this.currentView) {
            return;
        }

        this.errors = [];
        this.errorsCount = -1;
        this.errorsMap = {};
        this.loading = true;
        if (type == 'blocks') {
            let root = null;
            try {
                if (this.currentView == 'json') {
                    root = await this.jsonToObject(this.code);
                }
                if (this.currentView == 'yaml') {
                    root = await this.yamlToObject(this.code);
                }
            } catch (error: any) {
                this.errors = [error.message];
                this.loading = false;
                return;
            }
            this.setBlocks(root);
            this.indexBlock = this.allBlocks.length + 1;
        }
        if (type == 'json') {
            let code = "";
            try {
                if (this.currentView == 'blocks') {
                    code = await this.objectToJson(this.root);
                }
                if (this.currentView == 'yaml') {
                    code = await this.yamlToJson(this.code);
                }
            } catch (error: any) {
                this.errors = [error.message];
                this.loading = false;
                return;
            }
            this.code = code;
            this.codeMirrorOptions.mode = 'application/ld+json';
        }
        if (type == 'yaml') {
            let code = "";
            try {
                if (this.currentView == 'blocks') {
                    code = await this.objectToYaml(this.root);
                }
                if (this.currentView == 'json') {
                    code = await this.jsonToYaml(this.code);
                }
            } catch (error: any) {
                this.errors = [error.message];
                this.loading = false;
                return;
            }
            this.code = code;
            this.codeMirrorOptions.mode = 'text/x-yaml';
        }
        this.currentView = type;
        this.loading = false;
    }

    async objectToJson(root: any): Promise<string> {
        return JSON.stringify(root, null, 2);
    }

    async jsonToObject(json: string): Promise<any> {
        return JSON.parse(json);
    }

    async objectToYaml(root: any): Promise<string> {
        return new Promise((resolve, reject) => {
            this.policyEngineService.toYAML(root).subscribe((data: any) => {
                resolve(data.yaml);
            }, (e) => {
                reject({ message: 'Bad yaml' });
            });
        });
    }

    async yamlToObject(yaml: string): Promise<any> {
        return new Promise((resolve, reject) => {
            this.policyEngineService.fromYAML(yaml).subscribe((data: any) => {
                resolve(data.json);
            }, (e) => {
                reject({ message: 'Bad yaml' });
            });
        });
    }

    async yamlToJson(yaml: string): Promise<string> {
        const root = await this.yamlToObject(yaml);
        return await this.objectToJson(root);
    }

    async jsonToYaml(json: string): Promise<string> {
        const root = await this.jsonToObject(json);
        return await this.objectToYaml(root);
    }

    getIcon(blockType: string) {
        console.log(blockType)
        if (blockType == 'interfaceContainerBlock') {
            return 'tab';
        }
        if (blockType == 'interfaceDocumentsSource') {
            return 'table_view';
        }
        if (blockType == 'informationBlock') {
            return 'info';
        }
        if (blockType == 'policyRolesBlock') {
            return 'manage_accounts';
        }
        if (blockType == 'requestVcDocument') {
            return 'dynamic_form';
        }
        if (blockType == 'sendToGuardian') {
            return 'send';
        }
        if (blockType == 'interfaceAction') {
            return 'flash_on';
        }
        if (blockType == 'interfaceStepBlock') {
            return 'vertical_split';
        }
        if (blockType == 'mintDocument') {
            return 'paid';
        }
        if (blockType == 'externalDataBlock') {
            return 'cloud';
        }
        if (blockType == 'filtersAddon') {
            return 'filter_alt';
        }
        return 'code'
    }
}<|MERGE_RESOLUTION|>--- conflicted
+++ resolved
@@ -6,15 +6,10 @@
 import { forkJoin } from 'rxjs';
 import { ActivatedRoute, Router } from '@angular/router';
 import { MatDialog } from '@angular/material/dialog';
-<<<<<<< HEAD
-import { NewPolicyDialog } from '../../helpers/new-policy-dialog/new-policy-dialog.component';
 import { TokenService } from 'src/app/services/token.service';
 import { RegisteredBlocks } from '../../registered-blocks';
-=======
-import { TokenService } from 'src/app/services/token.service';
 import { PolicyAction, SavePolicyDialog } from '../../save-policy-dialog/save-policy-dialog.component';
-import { SetVersionDialog } from 'src/app/components/dialogs/set-version-dialog/set-version-dialog.component';
->>>>>>> d870c01a
+import { SetVersionDialog } from 'src/app/schema-engine/set-version-dialog/set-version-dialog.component';
 
 /**
  * The page for editing the policy and blocks.
@@ -170,7 +165,7 @@
         if (this.currentBlock) {
             this.currentBlock.children = this.currentBlock.children || [];
             let permissions = undefined;
-            if(this.currentBlock.permissions) {
+            if (this.currentBlock.permissions) {
                 permissions = this.currentBlock.permissions.slice();
             }
             const newBlock: BlockNode = {
@@ -245,15 +240,15 @@
     }
 
     setVersion() {
-      const dialogRef = this.dialog.open(SetVersionDialog, {
-        width: '350px',
-        data: {}
-      });
-      dialogRef.afterClosed().subscribe((version) => {
-          if (version) {
-              this.publishPolicy(version);
-          }
-      });
+        const dialogRef = this.dialog.open(SetVersionDialog, {
+            width: '350px',
+            data: {}
+        });
+        dialogRef.afterClosed().subscribe((version) => {
+            if (version) {
+                this.publishPolicy(version);
+            }
+        });
     }
 
     private publishPolicy(version: string) {
@@ -311,10 +306,10 @@
         const dialogRef = this.dialog.open(SavePolicyDialog, {
             width: '500px',
             data: {
-              policy: this.policy,
-              action: this.policy.status === 'DRAFT'
-                ? PolicyAction.CREATE_NEW_POLICY
-                : null
+                policy: this.policy,
+                action: this.policy.status === 'DRAFT'
+                    ? PolicyAction.CREATE_NEW_POLICY
+                    : null
             },
             autoFocus: false
         });
@@ -327,12 +322,11 @@
                 delete policy.owner;
                 delete policy.version;
 
-                if (result.action === PolicyAction.CREATE_NEW_POLICY)
-                {
-                  delete policy.uuid;
+                if (result.action === PolicyAction.CREATE_NEW_POLICY) {
+                    delete policy.uuid;
                 }
                 else if (result.action === PolicyAction.CREATE_NEW_VERSION) {
-                  policy.previousVersion = this.policy.version;
+                    policy.previousVersion = this.policy.version;
                 }
 
                 this.policyEngineService.create(policy).subscribe((policies: any) => {

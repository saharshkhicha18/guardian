--- conflicted
+++ resolved
@@ -60,12 +60,9 @@
 import { ButtonBlockComponent } from './policy-viewer/blocks/button-block/button-block.component';
 import { TokenActionConfigComponent } from './policy-configuration/blocks/tokens/token-action-config/token-action-config.component';
 import { DocumentValidatorConfigComponent } from './policy-configuration/blocks/documents/document-validator-config/document-validator-config.component';
-<<<<<<< HEAD
 import { TokenConfirmationConfigComponent } from './policy-configuration/blocks/tokens/token-confirmation-config/token-confirmation-config.component';
 import { TokenConfirmationBlockComponent } from './policy-viewer/blocks/token-confirmation-block/token-confirmation-block.component';
-=======
 import { SaveBeforeDialogComponent } from './helpers/save-before-dialog/save-before-dialog.component';
->>>>>>> 93220bab
 
 @NgModule({
     declarations: [
@@ -119,15 +116,11 @@
         RevokeConfigComponent,
         ButtonConfigComponent,
         ButtonBlockComponent,
-<<<<<<< HEAD
         TokenActionConfigComponent,
         DocumentValidatorConfigComponent,
         TokenConfirmationConfigComponent,
-        TokenConfirmationBlockComponent
-=======
-        DocumentValidatorConfigComponent,
-        SaveBeforeDialogComponent
->>>>>>> 93220bab
+        TokenConfirmationBlockComponent,
+	SaveBeforeDialogComponent
     ],
     imports: [
         CommonModule,

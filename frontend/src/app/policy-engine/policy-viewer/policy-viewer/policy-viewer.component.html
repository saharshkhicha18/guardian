--- conflicted
+++ resolved
@@ -1,17 +1,8 @@
-<<<<<<< HEAD
 <div class="content" [attr.status]='policyInfo?.status'>
     <div *ngIf="loading" class="loading">
-=======
-<div class="content">
-    <div *ngIf="loading && !taskId" class="loading">
->>>>>>> bfe00618
         <mat-spinner></mat-spinner>
     </div>
-
-    <div *ngIf="loading && taskId" class="loading">
-        <async-progess class="loading-progress" [taskId]="taskId" [expected]="expectedTaskMessages" (error)="onAsyncError($event)" (completed)="onAsyncCompleted()"></async-progess>
-    </div>
-
+    
     <ng-container *ngIf="!isConfirmed">
         <div class="not-exist">
             Before starting work you need to get DID <a [routerLink]="['/profile']">here</a>

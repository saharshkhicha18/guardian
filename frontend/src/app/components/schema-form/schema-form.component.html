--- conflicted
+++ resolved
@@ -1,86 +1,4 @@
 <form *ngIf="options" [formGroup]="options">
-<<<<<<< HEAD
-    <ng-container *ngFor="let item of fields">
-
-        <div *ngIf="!item.hide" class="form-field-container">
-            <div *ngIf="!item.isArray && !item.isRef" class="form-field">
-                <div class="invalid-field-label" *ngIf="options.controls[item.name] && !options.controls[item.name].valid">
-                  <mat-icon class="invalid-arrow-circle">arrow_circle_right</mat-icon>
-                  <span>
-                    <b>{{GetInvalidMessageByFieldType(item.format || item.type)}}</b>
-                  </span>
-                </div>
-                <div *ngIf="item.required" class="required-field">* Required</div>
-                <div class="label-field">{{item.description}}</div>
-
-                  <mat-form-field
-                    *ngIf="(item.type === 'string' || item.type === 'number' || item.type === 'integer') && (item.format !== 'date' && item.format !== 'time' && item.format !== 'date-time')"
-                    class="example-full-width required-form-field"
-                    appearance="outline"
-                    [ngClass]="{'ipfs-url' : item.pattern==='^((https):\/\/)?ipfs.io\/ipfs\/.+'}"
-                  >
-                    <input matInput [formControlName]="item.name" [placeholder]="GetPlaceholderByFieldType(item.format || item.type)">
-
-                    <div *ngIf="item.pattern==='^((https):\/\/)?ipfs.io\/ipfs\/.+'">
-                      <input type="file" class="file-input" style="display:none;" accept="image/*"
-                        (change)="onFileSelected($event, options.controls[item.name])" #fileUpload>
-                      <div class="file-upload" style="position: absolute; right:0; top:0;">
-                          <button mat-icon-button class="upload-btn"
-                            (click)="fileUpload.click()">
-                              <mat-icon>attach_file</mat-icon>
-                          </button>
-                      </div>
-                    </div>
-                  </mat-form-field>
-
-                  <mat-form-field *ngIf="item.type ==='string' && item.format === 'time'"
-                    class="example-full-width required-form-field"
-                    appearance="outline"
-                  >
-                    <input matInput type="time" step="1" [formControlName]="item.name" [placeholder]="GetPlaceholderByFieldType(item.format || item.type)">
-                  </mat-form-field>
-
-                  <mat-form-field *ngIf="item.type ==='string' && item.format === 'date-time'"
-                    class="example-full-width required-form-field"
-                    appearance="outline"
-                  >
-                    <mat-label>Choose a date & time</mat-label>
-                    <input
-                      matInput
-                      [ngxMatDatetimePicker]="dateTimePicker"
-                      [formControlName]="item.name"
-                    >
-                    <mat-datepicker-toggle matSuffix [for]="$any(dateTimePicker)"></mat-datepicker-toggle>
-                    <ngx-mat-datetime-picker #dateTimePicker [enableMeridian]="true"></ngx-mat-datetime-picker>
-                  </mat-form-field>
-
-                  <mat-form-field
-                    *ngIf="item.type === 'string' && item.format === 'date'"
-                    class="example-full-width required-form-field"
-                    appearance="outline"
-                  >
-                    <mat-label>Choose a date</mat-label>
-                    <input
-                      [formControlName]="item.name"
-                      matInput
-                      [matDatepicker]="dateItem"
-                    >
-                    <mat-datepicker-toggle matSuffix [for]="dateItem"></mat-datepicker-toggle>
-                    <mat-datepicker #dateItem></mat-datepicker>
-                  </mat-form-field>
-
-                  <div
-                    *ngIf="item.type === 'boolean'"
-                    class="boolean-form-field"
-                    [ngClass]="{'required-boolean-field': item.required && !options.controls[item.name].valid}"
-                  >
-                    <mat-radio-group [formControlName]="item.name">
-                      <mat-radio-button color="primary" value="true">True</mat-radio-button>
-                      <mat-radio-button color="primary" value="false">False</mat-radio-button>
-                      <mat-radio-button color="primary" *ngIf="!item.required" value="">Unset</mat-radio-button>
-                    </mat-radio-group>
-                  </div>
-=======
   <ng-container *ngFor="let item of fields">
 
     <div *ngIf="!item.hide" class="form-field-container">
@@ -96,9 +14,20 @@
 
         <mat-form-field
           *ngIf="(item.type === 'string' || item.type === 'number' || item.type === 'integer') && (item.format !== 'date' && item.format !== 'time' && item.format !== 'date-time')"
-          class="example-full-width required-form-field" appearance="outline">
+          class="example-full-width required-form-field" appearance="outline"
+          [ngClass]="{'ipfs-url' : item.pattern==='^((https):\/\/)?ipfs.io\/ipfs\/.+'}">
           <input matInput [formControlName]="item.name"
             [placeholder]="GetPlaceholderByFieldType(item.format || item.type)">
+
+          <div *ngIf="item.pattern==='^((https):\/\/)?ipfs.io\/ipfs\/.+'">
+            <input type="file" class="file-input" style="display:none;" accept="image/*"
+              (change)="onFileSelected($event, options.controls[item.name])" #fileUpload>
+            <div class="file-upload" style="position: absolute; right:0; top:0;">
+              <button mat-icon-button class="upload-btn" (click)="fileUpload.click()">
+                <mat-icon>attach_file</mat-icon>
+              </button>
+            </div>
+          </div>
         </mat-form-field>
 
         <mat-form-field *ngIf="item.type ==='string' && item.format === 'time'"
@@ -131,10 +60,7 @@
             <mat-radio-button color="primary" *ngIf="!item.required" value="">Unset</mat-radio-button>
           </mat-radio-group>
         </div>
->>>>>>> babff4bc
-
-      </div>
-
+      </div>
 
       <div *ngIf="!item.isArray && item.isRef" class="form-field-group">
         <div class="invalid-field-label" *ngIf="item.control && !item.control.valid">
@@ -164,102 +90,6 @@
         </div>
       </div>
 
-
-<<<<<<< HEAD
-            <div *ngIf="item.isArray && !item.isRef" class="form-field-array">
-                <div class="invalid-field-label" *ngIf="item.control && !item.control.valid">
-                  <mat-icon class="invalid-arrow-circle">arrow_circle_right</mat-icon>
-                  <span>
-                    <b>{{GetInvalidMessageByFieldType(item.format || item.type, true)}}</b>
-                  </span>
-                </div>
-                <div *ngIf="item.required" class="required-field">* Required</div>
-                <div class="label-field">{{item.description}}</div>
-                <div *ngFor="let listItem of item.list" class="form-field-array-item"
-                    [attr.index]="listItem.index"
-                    [attr.required]="item.required"
-                    [formGroup]="item.control">
-                    <div class="form-field">
-
-                      <mat-form-field
-                        *ngIf="(item.type === 'string' || item.type === 'number' || item.type === 'integer') && (item.format !== 'date' && item.format !== 'time' && item.format !== 'date-time')"
-                        class="example-full-width required-form-field"
-                        appearance="outline"
-                        [ngClass]="{'ipfs-url' : item.pattern==='^((https):\/\/)?ipfs.io\/ipfs\/.+'}"
-                      >
-                        <input matInput [formControl]="listItem.control" [placeholder]="GetPlaceholderByFieldType(item.format || item.type)">
-
-                        <div *ngIf="item.pattern==='^((https):\/\/)?ipfs.io\/ipfs\/.+'">
-                          <input type="file" class="file-input" style="display:none;" accept="image/*"
-                            (change)="onFileSelected($event, listItem.control)" #fileUpload>
-                          <div class="file-upload" style="position: absolute; right:0; top:0;">
-                              <button mat-icon-button class="upload-btn"
-                                (click)="fileUpload.click()">
-                                  <mat-icon>attach_file</mat-icon>
-                              </button>
-                          </div>
-                        </div>
-                      </mat-form-field>
-
-                      <mat-form-field *ngIf="item.type ==='string' && item.format === 'time'"
-                        class="example-full-width required-form-field"
-                        appearance="outline"
-                      >
-                        <input matInput type="time" step="1" [formControl]="listItem.control" [placeholder]="GetPlaceholderByFieldType(item.format || item.type)">
-                      </mat-form-field>
-
-                      <mat-form-field *ngIf="item.type ==='string' && item.format === 'date-time'"
-                        class="example-full-width required-form-field"
-                        appearance="outline"
-                      >
-                        <mat-label>Choose a date & time</mat-label>
-                        <input
-                          matInput
-                          [ngxMatDatetimePicker]="dateTimePicker"
-                          [formControl]="listItem.control"
-                        >
-                        <mat-datepicker-toggle matSuffix [for]="$any(dateTimePicker)"></mat-datepicker-toggle>
-                        <ngx-mat-datetime-picker #dateTimePicker [enableMeridian]="true"></ngx-mat-datetime-picker>
-                      </mat-form-field>
-
-                      <mat-form-field
-                        *ngIf="item.type === 'string' && item.format === 'date'"
-                        class="example-full-width required-form-field"
-                        appearance="outline"
-                      >
-                        <mat-label>Choose a date</mat-label>
-                        <input
-                          [formControl]="listItem.control"
-                          matInput
-                          [matDatepicker]="dateItem"
-                        >
-                        <mat-datepicker-toggle matSuffix [for]="dateItem"></mat-datepicker-toggle>
-                        <mat-datepicker #dateItem></mat-datepicker>
-                      </mat-form-field>
-
-                      <div
-                        *ngIf="item.type === 'boolean'"
-                        class="boolean-form-field"
-                        [ngClass]="{'required-boolean-field': item.required && !listItem.control.valid}"
-                      >
-                        <mat-radio-group [formControl]="listItem.control">
-                          <mat-radio-button color="primary" value="true">True</mat-radio-button>
-                          <mat-radio-button color="primary" value="false">False</mat-radio-button>
-                          <mat-radio-button color="primary" *ngIf="!item.required" value="">Unset</mat-radio-button>
-                        </mat-radio-group>
-                      </div>
-
-                    </div>
-                    <div class="fields-remove" (click)="onRemove(item, listItem)">
-                        <mat-icon>delete</mat-icon>
-                    </div>
-                </div>
-                <div class="add-btn" (click)="addItem(item)">
-                    <span>
-                        <mat-icon>add</mat-icon> Add Field
-                    </span>
-                </div>
-=======
       <div *ngIf="item.isArray && !item.isRef" class="form-field-array">
         <div class="invalid-field-label" *ngIf="item.control && !item.control.valid">
           <mat-icon class="invalid-arrow-circle">arrow_circle_right</mat-icon>
@@ -275,9 +105,20 @@
 
             <mat-form-field
               *ngIf="(item.type === 'string' || item.type === 'number' || item.type === 'integer') && (item.format !== 'date' && item.format !== 'time' && item.format !== 'date-time')"
-              class="example-full-width required-form-field" appearance="outline">
+              class="example-full-width required-form-field" appearance="outline"
+              [ngClass]="{'ipfs-url' : item.pattern==='^((https):\/\/)?ipfs.io\/ipfs\/.+'}">
               <input matInput [formControl]="listItem.control"
                 [placeholder]="GetPlaceholderByFieldType(item.format || item.type)">
+
+              <div *ngIf="item.pattern==='^((https):\/\/)?ipfs.io\/ipfs\/.+'">
+                <input type="file" class="file-input" style="display:none;" accept="image/*"
+                  (change)="onFileSelected($event, listItem.control)" #fileUpload>
+                <div class="file-upload" style="position: absolute; right:0; top:0;">
+                  <button mat-icon-button class="upload-btn" (click)="fileUpload.click()">
+                    <mat-icon>attach_file</mat-icon>
+                  </button>
+                </div>
+              </div>
             </mat-form-field>
 
             <mat-form-field *ngIf="item.type ==='string' && item.format === 'time'"
@@ -309,7 +150,6 @@
                 <mat-radio-button color="primary" value="false">False</mat-radio-button>
                 <mat-radio-button color="primary" *ngIf="!item.required" value="">Unset</mat-radio-button>
               </mat-radio-group>
->>>>>>> babff4bc
             </div>
 
           </div>
@@ -323,7 +163,6 @@
           </span>
         </div>
       </div>
-
 
       <div *ngIf="item.isArray && item.isRef" class="form-field-group schema-form-field-array-group">
         <div class="invalid-field-label" *ngIf="!options.controls[item.name].valid">

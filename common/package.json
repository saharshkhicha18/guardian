--- conflicted
+++ resolved
@@ -1,5 +1,4 @@
 {
-<<<<<<< HEAD
     "author": "Envision Blockchain Solutions <info@envisionblockchain.com>",
     "dependencies": {
         "@aws-sdk/client-secrets-manager": "^3.319.0",
@@ -75,7 +74,8 @@
     "name": "@guardian/common",
     "resolutions": {
         "@azure/core-rest-pipeline": "1.12.1",
-        "image-size": "1.0.2"
+        "image-size": "1.0.2",
+        "@types/mime": "3.0.4"
     },
     "scripts": {
         "build": "tsc",
@@ -89,95 +89,4 @@
     },
     "type": "module",
     "version": "2.23.0"
-=======
-  "author": "Envision Blockchain Solutions <info@envisionblockchain.com>",
-  "dependencies": {
-    "@aws-sdk/client-secrets-manager": "^3.319.0",
-    "@azure/identity": "^3.2.2",
-    "@azure/keyvault-secrets": "^4.7.0",
-    "@google-cloud/secret-manager": "^4.2.2",
-    "@guardian/interfaces": "^2.23.0",
-    "@hashgraph/sdk": "2.34.1",
-    "@mattrglobal/jsonld-signatures-bbs": "^1.1.2",
-    "@meeco/cryppo": "^2.0.2",
-    "@mikro-orm/core": "5.7.12",
-    "@mikro-orm/migrations-mongodb": "5.7.12",
-    "@mikro-orm/mongodb": "5.7.12",
-    "@nestjs/common": "^9.4.1",
-    "@nestjs/core": "^9.4.1",
-    "@nestjs/microservices": "^9.4.1",
-    "jsonld-signatures": "7.0.0",
-    "@transmute/credentials-context": "0.7.0-unstable.80",
-    "@transmute/did-context": "0.7.0-unstable.80",
-    "@transmute/ed25519-signature-2018": "0.7.0-unstable.80",
-    "@transmute/json-web-signature": "0.7.0-unstable.80",
-    "@transmute/jsonld-schema": "0.7.0-unstable.80",
-    "@transmute/security-context": "0.7.0-unstable.80",
-    "@transmute/vc.js": "0.7.0-unstable.80",
-    "@noble/curves": "^1.3.0",
-    "ajv": "^8.10.0",
-    "ajv-formats": "^2.1.1",
-    "axios": "^1.3.6",
-    "bs58": "^4.0.1",
-    "bson": "^5.3.0",
-    "dotenv": "^16.0.0",
-    "exceljs": "^4.4.0",
-    "express": "^4.17.1",
-    "fast-xml-parser": "^4.2.6",
-    "gulp": "^4.0.2",
-    "gulp-copy": "^4.0.1",
-    "gulp-rename": "^2.0.0",
-    "gulp-sourcemaps": "^3.0.0",
-    "gulp-typescript": "^6.0.0-alpha.1",
-    "js-base64": "^3.6.1",
-    "jszip": "^3.7.1",
-    "lodash.get": "^4.4.2",
-    "lodash.set": "^4.3.2",
-    "mathjs": "^10.1.0",
-    "moment": "^2.29.2",
-    "mongodb": "5.6.0",
-    "nats": "^2.6.1",
-    "node-vault": "^0.9.22",
-    "reflect-metadata": "^0.1.13",
-    "winston": "^3.8.1",
-    "ws": "^8.2.1",
-    "zlib": "^1.0.5",
-    "@formulajs/formulajs": "^4.4.0"
-  },
-  "description": "Common package share cross all services",
-  "devDependencies": {
-    "@types/express": "^4.17.13",
-    "@types/gulp": "^4",
-    "@types/gulp-rename": "^2",
-    "@types/jszip": "^3.4.1",
-    "@types/node": "^18.16.0",
-    "@types/winston": "^2.4.4",
-    "mocha-junit-reporter": "^2.0.2",
-    "tslint": "^6.1.3",
-    "typescript": "^4.5.5"
-  },
-  "files": [
-    "dist"
-  ],
-  "license": "Apache-2.0",
-  "main": "dist/index.js",
-  "module": "dist/index.js",
-  "name": "@guardian/common",
-  "resolutions": {
-    "@azure/core-rest-pipeline": "1.12.1",
-    "image-size": "1.0.2",
-    "@types/mime": "3.0.4"
-  },
-  "scripts": {
-    "build": "tsc",
-    "build:prod": "tsc --project tsconfig.production.json",
-    "dev": "tsc -w",
-    "lint": "tslint --config ../tslint.json --project .",
-    "prepack": "npm run build:prod",
-    "test": "mocha tests/**/*.test.js --reporter mocha-junit-reporter --reporter-options mochaFile=../test_results/common.xml --exit",
-    "test:local": "mocha tests/**/*.test.js --exit",
-    "test:stability": "mocha tests/stability.test.js"
-  },
-  "version": "2.23.0"
->>>>>>> 344154db
 }
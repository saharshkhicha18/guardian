{
  "author": "Envision Blockchain Solutions <info@envisionblockchain.com>",
  "resolutions": {
    "@azure/core-rest-pipeline": "1.12.1",
    "image-size": "1.0.2",
    "@types/mime": "3.0.4"
  },
  "dependencies": {
<<<<<<< HEAD
    "@mikro-orm/core": "^6.1.11",
    "@mikro-orm/mongodb": "^6.1.11",
    "@guardian/common": "^2.23.0",
    "@guardian/interfaces": "^2.23.0",
=======
    "@guardian/common": "^2.23.1",
    "@guardian/interfaces": "^2.23.1",
    "@mikro-orm/core": "5.7.12",
    "@mikro-orm/mongodb": "5.7.12",
>>>>>>> c232d04a
    "@nestjs/common": "^9.4.1",
    "@nestjs/core": "^9.4.1",
    "@nestjs/microservices": "^9.4.1",
    "@web-std/fetch": "3.0.0",
    "cors": "^2.8.5",
    "dotenv": "^16.0.0",
    "fs-extra": "^10.0.0",
    "gulp": "^4.0.2",
    "gulp-copy": "^4.0.1",
    "gulp-rename": "^2.0.0",
    "gulp-sourcemaps": "^3.0.0",
    "gulp-typescript": "^6.0.0-alpha.1",
    "module-alias": "^2.2.2",
    "reflect-metadata": "^0.1.13",
    "rxjs": "^7.8.1"
  },
  "description": "",
  "devDependencies": {
    "@types/fs-extra": "^9.0.12",
    "@types/gulp": "^4",
    "@types/gulp-rename": "^2",
    "@types/node": "^18.16.0",
    "chai": "4.3.6",
    "mocha": "^9.2.0",
    "mocha-junit-reporter": "^2.0.2",
    "nodemon": "^2.0.12",
    "tslint": "^6.1.3",
    "typescript": "^4.5.5"
  },
  "license": "Apache-2.0",
  "main": "dist/index.js",
  "name": "notification-service",
  "packageManager": "yarn@1.22.21",
  "scripts": {
    "build": "tsc",
    "build:prod": "tsc --project tsconfig.production.json",
    "debug": "nodemon dist/index.js",
    "dev": "tsc -w",
    "dev:docker": "nodemon .",
    "lint": "tslint --config ../tslint.json --project .",
    "start": "node dist/index.js",
    "watch": "nodemon src/index.ts"
  },
<<<<<<< HEAD
  "type": "module",
  "version": "2.23.0"
=======
  "version": "2.23.1"
>>>>>>> c232d04a
}<|MERGE_RESOLUTION|>--- conflicted
+++ resolved
@@ -6,17 +6,10 @@
     "@types/mime": "3.0.4"
   },
   "dependencies": {
-<<<<<<< HEAD
+    "@guardian/common": "^2.23.1",
+    "@guardian/interfaces": "^2.23.1",
     "@mikro-orm/core": "^6.1.11",
     "@mikro-orm/mongodb": "^6.1.11",
-    "@guardian/common": "^2.23.0",
-    "@guardian/interfaces": "^2.23.0",
-=======
-    "@guardian/common": "^2.23.1",
-    "@guardian/interfaces": "^2.23.1",
-    "@mikro-orm/core": "5.7.12",
-    "@mikro-orm/mongodb": "5.7.12",
->>>>>>> c232d04a
     "@nestjs/common": "^9.4.1",
     "@nestjs/core": "^9.4.1",
     "@nestjs/microservices": "^9.4.1",
@@ -60,10 +53,6 @@
     "start": "node dist/index.js",
     "watch": "nodemon src/index.ts"
   },
-<<<<<<< HEAD
   "type": "module",
-  "version": "2.23.0"
-=======
   "version": "2.23.1"
->>>>>>> c232d04a
 }
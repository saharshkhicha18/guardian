{
  "author": "Envision Blockchain Solutions <info@envisionblockchain.com>",
  "dependencies": {
<<<<<<< HEAD
    "@guardian/common": "^2.8.0",
=======
    "@guardian/common": "^2.8.1",
>>>>>>> 1f3eebc1
    "@transmute/credentials-context": "0.7.0-unstable.80",
    "@transmute/did-context": "0.7.0-unstable.80",
    "@transmute/ed25519-signature-2018": "0.7.0-unstable.80",
    "@transmute/json-web-signature": "0.7.0-unstable.80",
    "@transmute/jsonld-schema": "0.7.0-unstable.80",
    "@transmute/security-context": "0.7.0-unstable.80",
    "@transmute/vc.js": "0.7.0-unstable.80",
    "axios": "^0.26.1",
    "express": "^4.17.3",
    "jose": "4.3.8"
  },
  "description": "",
  "devDependencies": {
    "@types/express": "^4.17.13",
    "nodemon": "^2.0.12",
    "typescript": "^4.6.3"
  },
  "license": "Apache-2.0",
  "main": "dist/index.js",
  "name": "mrv-sender",
  "scripts": {
    "build": "tsc",
    "debug": "nodemon dist/index.js",
    "dev": "tsc -w",
    "dev:docker": "nodemon .",
    "start": "node dist/index.js"
  },
  "version": "2.8.1"
}<|MERGE_RESOLUTION|>--- conflicted
+++ resolved
@@ -1,11 +1,7 @@
 {
   "author": "Envision Blockchain Solutions <info@envisionblockchain.com>",
   "dependencies": {
-<<<<<<< HEAD
-    "@guardian/common": "^2.8.0",
-=======
     "@guardian/common": "^2.8.1",
->>>>>>> 1f3eebc1
     "@transmute/credentials-context": "0.7.0-unstable.80",
     "@transmute/did-context": "0.7.0-unstable.80",
     "@transmute/ed25519-signature-2018": "0.7.0-unstable.80",

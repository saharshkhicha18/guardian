--- conflicted
+++ resolved
@@ -1,6 +1,7 @@
 import JSZip from 'jszip';
-import { SchemaEntity, TopicType, GenerateUUIDv4 } from '@guardian/interfaces';
-import { importSchemaByFiles, publishSystemSchemas } from '@api/schema.service';
+import { SchemaEntity, TopicType, GenerateUUIDv4, TagType } from '@guardian/interfaces';
+import { publishSystemSchemas } from '@api/helpers/schema-publish-helper';
+import { importSchemaByFiles } from '@api/helpers/schema-import-export-helper';
 import { PolicyConverterUtils } from '@policy-engine/policy-converter-utils';
 import { INotifier } from '@helpers/notifier';
 import {
@@ -16,7 +17,6 @@
     replaceAllEntities,
     replaceAllVariables,
     replaceArtifactProperties,
-<<<<<<< HEAD
     SchemaFields,
     DatabaseServer,
     Users,
@@ -27,25 +27,7 @@
     TopicConfig,
     TopicHelper,
 } from '@guardian/common';
-=======
-    SchemaFields
-} from '@helpers/utils';
-import JSZip from 'jszip';
-import { Token } from '@entity/token';
-import { Schema } from '@entity/schema';
-import { SchemaEntity, TopicType, GenerateUUIDv4, TagType } from '@guardian/interfaces';
-import { Users } from '@helpers/users';
-import { MessageAction, MessageServer, MessageType, PolicyMessage, TopicConfig, TopicHelper } from '@hedera-modules';
-import { Topic } from '@entity/topic';
-import { PolicyConverterUtils } from '@policy-engine/policy-converter-utils';
-import { INotifier } from '@helpers/notifier';
-import { DatabaseServer } from '@database-modules';
-import { DataBaseHelper } from '@guardian/common';
-import { Artifact } from '@entity/artifact';
 import { exportTag, importTag } from '@api/tag.service';
-import { publishSystemSchemas } from '@api/helpers/schema-publish-helper';
-import { importSchemaByFiles } from '@api/helpers/schema-import-export-helper';
->>>>>>> a66fef83
 
 /**
  * Policy import export helper

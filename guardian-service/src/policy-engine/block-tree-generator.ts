import { Policy } from '@entity/policy';
import { getConnection, getMongoRepository } from 'typeorm';
import {
    IPolicyBlock,
    IPolicyInterfaceBlock,
    ISerializedBlock,
    ISerializedBlockExtend
} from './policy-engine.interface';
import { PolicyComponentsUtils } from './policy-components-utils';
import { Singleton } from '@helpers/decorators/singleton';
import {
    ISerializedErrors,
    PolicyValidationResultsContainer
} from '@policy-engine/policy-validation-results-container';
import { GenerateUUIDv4 } from '@policy-engine/helpers/uuidv4';
<<<<<<< HEAD
import { Logger } from 'logger-helper';
import { PolicyConverterUtils } from './policy-converter-utils';
=======
import { Logger } from '@guardian/logger-helper';
>>>>>>> dde4ce12

@Singleton
export class BlockTreeGenerator {
    private models: Map<string, IPolicyBlock> = new Map();

    constructor() {
    }

    /**
     * Return policy config from db
     * @param id
     */
    public static async getPolicyFromDb(id: string): Promise<Policy> {
        const connection = getConnection();
        const policyRepository = connection.getMongoRepository(Policy);
        return await policyRepository.findOne(id);
    }

    public async init(): Promise<void> {
        const policies = await getMongoRepository(Policy).find({ status: 'PUBLISH' });
        for (let policy of policies) {
            try {
                await this.generate(policy.id.toString());
            } catch (e) {
                new Logger().error(e.toString(), ['GUARDIAN_SERVICE']);
                console.error(e.message);
            }
        }
    }

    /**
     * Generate policy instance from db
     * @param id
     * @param skipRegistration
     */
    public async generate(id: string, skipRegistration?: boolean): Promise<IPolicyBlock>;

    /**
     * Generate policy instance from config
     * @param config
     * @param skipRegistration
     */
    public async generate(policy: Policy, skipRegistration?: boolean): Promise<IPolicyBlock>;

    public async generate(arg: any, skipRegistration?: boolean): Promise<IPolicyBlock> {
        let policy, policyId;
        if (typeof arg === 'string') {
            policy = await BlockTreeGenerator.getPolicyFromDb(arg);
            policyId = arg;
        } else {
            policy = arg;
            policyId = PolicyComponentsUtils.GenerateNewUUID();
        }

        new Logger().info('Start policy', ['GUARDIAN_SERVICE', policy.name, policyId.toString()]);

        try {
            const instancesArray: IPolicyBlock[] = [];
            const model = PolicyComponentsUtils.BuildBlockTree(policy, policyId, instancesArray);
            if (!skipRegistration) {
                await PolicyComponentsUtils.RegisterBlockTree(instancesArray)
                this.models.set(policy.id.toString(), model as any);
            }
            return model as IPolicyInterfaceBlock;
        } catch (error) {
            new Logger().error(`Error build policy ${error}`, ['GUARDIAN_SERVICE', policy.name, policyId.toString()]);
            return null;
        }
    }

    /**
     * Validate policy by id
     * @param id - policyId
     */
    public async validate(id: string): Promise<ISerializedErrors>

    /**
     * Validate policy by config
     * @param config
     * @private
     */
    public async validate(policy: Policy): Promise<ISerializedErrors>;

    public async validate(arg: any) {
        const resultsContainer = new PolicyValidationResultsContainer();

        let policy: Policy;
        let policyConfig: any;
        if (typeof arg === 'string') {
            policy = (await getMongoRepository(Policy).findOne(arg));
            policyConfig = policy.config;
        } else {
            policy = arg;
            policyConfig = policy.config;
        }

        const policyInstance = await this.generate(arg, true);
        this.tagFinder(policyConfig, resultsContainer);
        resultsContainer.addPermissions(policy.policyRoles);
        await policyInstance.validate(resultsContainer);
        return resultsContainer.getSerializedErrors();
    }

    public regenerateIds(block: any) {
        block.id = GenerateUUIDv4();
        if (Array.isArray(block.children)) {
            for (let child of block.children) {
                this.regenerateIds(child);
            }
        }
    }

    public getRoot(policyId: any): IPolicyInterfaceBlock {
        const model = this.models.get(policyId) as IPolicyInterfaceBlock;
        if (!model) {
            throw new Error('Unexisting policy');
        }
        return model;
    }

    private async tagFinder(instance: any, resultsContainer: PolicyValidationResultsContainer) {
        if (instance.tag) {
            resultsContainer.addTag(instance.tag);
        }
        if (Array.isArray(instance.children)) {
            for (let child of instance.children) {
                this.tagFinder(child, resultsContainer);
            }
        }
    }
}<|MERGE_RESOLUTION|>--- conflicted
+++ resolved
@@ -13,12 +13,8 @@
     PolicyValidationResultsContainer
 } from '@policy-engine/policy-validation-results-container';
 import { GenerateUUIDv4 } from '@policy-engine/helpers/uuidv4';
-<<<<<<< HEAD
-import { Logger } from 'logger-helper';
+import { Logger } from '@guardian/logger-helper';
 import { PolicyConverterUtils } from './policy-converter-utils';
-=======
-import { Logger } from '@guardian/logger-helper';
->>>>>>> dde4ce12
 
 @Singleton
 export class BlockTreeGenerator {

--- conflicted
+++ resolved
@@ -225,28 +225,19 @@
         }
         const topicId = topicIds[0];
 
-<<<<<<< HEAD
         let targetAccountId: string;
         if (ref.options.accountId) {
-            targetAccountId = accounts[0];
+            targetAccountId = firstAccounts;
         } else {
             targetAccountId = await PolicyUtils.getHederaAccountId(ref, docs[0].owner);
         }
-
-        const root = await PolicyUtils.getHederaAccount(ref, ref.policyOwner);
-=======
-        const targetAccountId: string = ref.options.accountId ?
-            firstAccounts :
-            docOwner.hederaAccountId;
->>>>>>> 8a51b885
-
         if (!targetAccountId) {
             throw new BlockActionError('Token recipient not set', ref.blockType, ref.uuid);
         }
-
-        const root = await this.users.getHederaAccount(ref.policyOwner);
+	
+        const root = await PolicyUtils.getHederaAccount(ref, ref.policyOwner);
+
         await this.mintProcessing(token, vcs, vsMessages, topicId, root, docOwner, targetAccountId);
-
         ref.triggerEvents(PolicyOutputEventType.RunEvent, docOwner, event.data);
         ref.triggerEvents(PolicyOutputEventType.RefreshEvent, docOwner, event.data);
     }

--- conflicted
+++ resolved
@@ -1,7 +1,7 @@
 import { ActionCallback, ExternalData } from '@policy-engine/helpers/decorators';
 import { DocumentSignature, DocumentStatus } from '@guardian/interfaces';
 import { PolicyValidationResultsContainer } from '@policy-engine/policy-validation-results-container';
-import { PolicyComponentsUtils } from '../policy-components-utils';
+import { PolicyComponentsUtils } from '@policy-engine/policy-components-utils';
 import { VcDocument } from '@hedera-modules';
 import { VcHelper } from '@helpers/vc-helper';
 import { getMongoRepository } from 'typeorm';
@@ -10,7 +10,7 @@
 import { PolicyOutputEventType } from '@policy-engine/interfaces';
 import { ChildrenType, ControlType } from '@policy-engine/interfaces/block-about';
 import { IPolicyValidatorBlock } from '@policy-engine/policy-engine.interface';
-import { IAuthUser } from '@auth/auth.interface';
+import { IAuthUser } from '@guardian/common';
 import { BlockActionError } from '@policy-engine/errors';
 
 /**
@@ -35,17 +35,13 @@
     }
 })
 export class ExternalDataBlock {
-<<<<<<< HEAD
-
     /**
-     * Receive external data callback
-     * @param data
+     * Get Validators
      */
-=======
     protected getValidators(): IPolicyValidatorBlock[] {
         const ref = PolicyComponentsUtils.GetBlockRef(this);
         const validators: IPolicyValidatorBlock[] = [];
-        for (let child of ref.children) {
+        for (const child of ref.children) {
             if (child.blockClassName === 'ValidatorBlock') {
                 validators.push(child as IPolicyValidatorBlock);
             }
@@ -53,6 +49,11 @@
         return validators;
     }
 
+    /**
+     * Validate Documents
+     * @param user
+     * @param state
+     */
     protected async validateDocuments(user: IAuthUser, state: any): Promise<boolean> {
         const validators = this.getValidators();
         for (const validator of validators) {
@@ -65,7 +66,7 @@
                 sourceId: null,
                 target: null,
                 targetId: null,
-                user: user,
+                user,
                 data: state
             });
             if (!valid) {
@@ -74,8 +75,11 @@
         }
         return true;
     }
-    
->>>>>>> 540ba0f6
+
+    /**
+     * Receive external data callback
+     * @param data
+     */
     @ActionCallback({
         output: [PolicyOutputEventType.RunEvent, PolicyOutputEventType.RefreshEvent]
     })

import { DidDocument } from '@entity/did-document';
import { VcDocument } from '@entity/vc-document';
import { VpDocument } from '@entity/vp-document';
import {
    IChainItem,
    MessageAPI,
    MessageError,
    MessageResponse,
    SchemaEntity
} from 'interfaces';
import { Logger } from 'logger-helper';
import { MongoRepository } from 'typeorm';
<<<<<<< HEAD
import {
    VcDocument as HVcDocument,
    VpDocument as HVpDocument
} from '@hedera-modules';
=======
import { HcsVpDocument } from 'vc-modules';
import { ApiResponse } from '@api/api-response';
>>>>>>> 30171d2c

function getField(vcDocument: VcDocument | VpDocument, name: string): any {
    if (
        vcDocument &&
        vcDocument.document &&
        vcDocument.document.credentialSubject &&
        vcDocument.document.credentialSubject[0]
    ) {
        return vcDocument.document.credentialSubject[0][name];
    }
    return null;
}

function getIssuer(vcDocument: VcDocument | VpDocument): string {
    if (vcDocument && vcDocument.document) {
        return vcDocument.document.issuer;
    }
    return null;
}

function checkPolicy(vcDocument: VcDocument, policyId: string) {
    if (vcDocument) {
        if (!vcDocument.policyId || vcDocument.policyId == policyId) {
            return true;
        }
    }
    return false;
}

/**
 * Connecting to the message broker methods of working with trust chain.
 *
 * @param channel - channel
 * @param didDocumentRepository - table with DID Documents
 * @param vcDocumentRepository - table with VC Documents
 * @param vpDocumentRepository - table with VP Documents
 */
export const trustChainAPI = async function (
    channel: any,
    didDocumentRepository: MongoRepository<DidDocument>,
    vcDocumentRepository: MongoRepository<VcDocument>,
    vpDocumentRepository: MongoRepository<VpDocument>
): Promise<void> {
    /**
     * Search parent by VC or VP Document
     *
     * @param {IChainItem[]} chain - current trust chain
     * @param {VcDocument | VpDocument} vc - Document
     * @param {Object} map - ids map
     * @param {string} policyId - policy Id
     */
    async function getParents(chain: IChainItem[], vc: VcDocument | VpDocument, map: any, policyId: any) {
        if (!vc) {
            return;
        }

        const issuer = getIssuer(vc);
        const schema = getField(vc, 'type');

        if (map[vc.hash]) {
            return;
        } else {
            map[vc.hash] = true;
        }

        chain.push({
            type: 'VC',
            id: vc.hash,
            document: vc.document,
            entity: vc.type,
            owner: vc.owner,
            schema: schema,
            tag: vc.tag,
            label: 'HASH'
        });

        const didDocuments = await didDocumentRepository.find({ where: { did: { $eq: issuer } } });

        chain.push({
            type: 'DID',
            id: issuer,
            document: didDocuments,
            owner: issuer,
            schema: null,
            label: 'DID',
            entity: 'DID',
            tag: null
        });

        let parents = await vcDocumentRepository.find({
            where: {
                'document.credentialSubject.id': { $eq: issuer }
            }
        });

        if (policyId) {
            parents = parents.filter(vc => checkPolicy(vc, policyId));
        }

        const parent = parents[0];
        if (parent) {
            await getParents(chain, parent, map, policyId);
        }
    }

    /**
     * Return Policy Info by Policy Id
     *
     * @param {IChainItem[]} chain - current trust chain
     * @param {string} policyId - policy Id
     */
    async function getPolicyInfo(chain: IChainItem[], policyId: any) {
        if (policyId) {
            let issuer: string;

            const policyCreated = await vcDocumentRepository.findOne({
                where: {
                    type: { $eq: SchemaEntity.POLICY },
                    policyId: { $eq: policyId }
                }
            });

            const policyImported = await vcDocumentRepository.findOne({
                where: {
                    type: { $eq: SchemaEntity.POLICY_IMPORTED },
                    policyId: { $eq: policyId }
                }
            });

            if (policyCreated) {
                issuer = getIssuer(policyCreated);
                chain.push({
                    type: 'VC',
                    id: policyCreated.hash,
                    document: policyCreated.document,
                    owner: policyCreated.owner,
                    schema: getField(policyCreated, 'type'),
                    label: 'HASH',
                    entity: 'Policy',
                    tag: "Policy Created"
                });
            } else if (policyImported) {
                issuer = getIssuer(policyImported);
                chain.push({
                    type: 'VC',
                    id: policyImported.hash,
                    document: policyImported.document,
                    owner: policyImported.owner,
                    schema: getField(policyImported, 'type'),
                    label: 'HASH',
                    entity: 'Policy',
                    tag: "Policy Imported"
                });
            }

            if (issuer) {
                const didDocuments = await didDocumentRepository.find({ where: { did: { $eq: issuer } } });
                const rootAuthority = await vcDocumentRepository.findOne({
                    where: {
                        type: { $eq: SchemaEntity.ROOT_AUTHORITY },
                        owner: { $eq: issuer }
                    }
                });
                if (didDocuments) {
                    chain.push({
                        type: 'DID',
                        id: issuer,
                        document: didDocuments,
                        owner: issuer,
                        schema: null,
                        label: 'DID',
                        entity: 'DID',
                        tag: null
                    });
                }
                if (rootAuthority) {
                    chain.push({
                        type: 'VC',
                        id: rootAuthority.hash,
                        document: rootAuthority.document,
                        owner: rootAuthority.owner,
                        schema: getField(rootAuthority, 'type'),
                        label: 'HASH',
                        entity: 'RootAuthority',
                        tag: "Account Creation"
                    });
                }
            }
        }
    }

    /**
     * Return trust chain
     *
     * @param {string} payload - hash or uuid
     *
     * @returns {IChainItem[]} - trust chain
     */
    ApiResponse(channel, MessageAPI.GET_CHAIN, async (msg, res) => {
        try {
            const hash = msg.payload;
            const chain: IChainItem[] = [];
            let root: VcDocument | VpDocument;

            root = await vcDocumentRepository.findOne({ where: { hash: { $eq: hash } } });
            if (root) {
                const policyId = root.policyId;
                await getParents(chain, root, {}, policyId);
                await getPolicyInfo(chain, policyId);
                res.send(new MessageResponse(chain));
                return;
            }

            root = await vpDocumentRepository.findOne({ where: { hash: { $eq: hash } } });
            if (root) {
                const policyId = root.policyId;
                chain.push({
                    type: 'VP',
                    id: root.hash,
                    document: root.document,
                    owner: root.owner,
                    schema: 'VerifiablePresentation',
                    label: 'HASH',
                    entity: 'VP',
                    tag: root.tag
                });
                const vpDocument = HVpDocument.fromJsonTree(root.document);
                const vcpDocument = vpDocument.getVerifiableCredential()[0];
                const hashVc = vcpDocument.toCredentialHash();
                const vc = await vcDocumentRepository.findOne({ where: { hash: { $eq: hashVc } } });
                await getParents(chain, vc, {}, policyId);
                await getPolicyInfo(chain, policyId);
                res.send(new MessageResponse(chain));
                return;
            }

            root = await vpDocumentRepository.findOne({ where: { 'document.id': { $eq: hash } } });
            if (root) {
                const policyId = root.policyId;
                chain.push({
                    type: 'VP',
                    id: root.document.id,
                    document: root.document,
                    owner: root.owner,
                    schema: 'VerifiablePresentation',
                    label: 'ID',
                    entity: 'VP',
                    tag: root.tag
                });
                const vpDocument = HVpDocument.fromJsonTree(root.document);
                const vcpDocument = vpDocument.getVerifiableCredential()[0];
                const hashVc = vcpDocument.toCredentialHash();
                const vc = await vcDocumentRepository.findOne({ where: { hash: { $eq: hashVc } } });
                await getParents(chain, vc, {}, policyId);
                await getPolicyInfo(chain, policyId);
                res.send(new MessageResponse(chain));
                return;
            }

            await getPolicyInfo(chain, null);
            res.send(new MessageResponse(chain));
        } catch (error) {
            new Logger().error(error.toString(), ['GUARDIAN_SERVICE']);
            console.error(error);
            res.send(new MessageError(error.message));
        }
    });
}<|MERGE_RESOLUTION|>--- conflicted
+++ resolved
@@ -10,15 +10,11 @@
 } from 'interfaces';
 import { Logger } from 'logger-helper';
 import { MongoRepository } from 'typeorm';
-<<<<<<< HEAD
 import {
     VcDocument as HVcDocument,
     VpDocument as HVpDocument
 } from '@hedera-modules';
-=======
-import { HcsVpDocument } from 'vc-modules';
 import { ApiResponse } from '@api/api-response';
->>>>>>> 30171d2c
 
 function getField(vcDocument: VcDocument | VpDocument, name: string): any {
     if (
@@ -50,7 +46,7 @@
 
 /**
  * Connecting to the message broker methods of working with trust chain.
- *
+ * 
  * @param channel - channel
  * @param didDocumentRepository - table with DID Documents
  * @param vcDocumentRepository - table with VC Documents
@@ -64,7 +60,7 @@
 ): Promise<void> {
     /**
      * Search parent by VC or VP Document
-     *
+     * 
      * @param {IChainItem[]} chain - current trust chain
      * @param {VcDocument | VpDocument} vc - Document
      * @param {Object} map - ids map
@@ -126,7 +122,7 @@
 
     /**
      * Return Policy Info by Policy Id
-     *
+     * 
      * @param {IChainItem[]} chain - current trust chain
      * @param {string} policyId - policy Id
      */
@@ -212,9 +208,9 @@
 
     /**
      * Return trust chain
-     *
+     * 
      * @param {string} payload - hash or uuid
-     *
+     * 
      * @returns {IChainItem[]} - trust chain
      */
     ApiResponse(channel, MessageAPI.GET_CHAIN, async (msg, res) => {

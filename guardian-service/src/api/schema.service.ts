import { Schema } from '@entity/schema';
import { ISchema, MessageAPI, SchemaEntity, SchemaStatus, Schema as SchemaModel, ISchemaSubmitMessage, ModelActionType, SchemaHelper } from 'interfaces';
import { MongoRepository } from 'typeorm';
import { readJSON, writeJSON, readdirSync } from 'fs-extra';
import path from 'path';
import { Blob } from 'buffer';
import { HederaHelper, HederaMirrorNodeHelper } from 'vc-modules';
import { RootConfig } from '@entity/root-config';
import { schemasToContext } from '@transmute/jsonld-schema';
import { IPFS } from '@helpers/ipfs';

/**
 * Creation of default schemes.
 * 
 * @param schemaRepository - table with schemes
 */
export const setDefaultSchema = async function (schemaRepository: MongoRepository<Schema>) {
    let fileName: string;
    const schemes = [];
    const files = readdirSync(path.join(process.cwd(), 'system-schemes'));

    try {
        for (let i = 0; i < files.length; i++) {
            fileName = files[i];
            const schema = await readJSON(path.join(process.cwd(), 'system-schemes', fileName));
            schemes.push(schema);
        }
    } catch (error) {
        console.error(error);
        throw (`Unable to read the file: system-schemes/${fileName}`);
    }

    const ids = schemes.map(s => s.uuid);
    const existingSchemes = await schemaRepository.find({ where: { uuid: { $in: ids } } });
    for (let i = 0; i < schemes.length; i++) {
        const schema = schemes[i];
        schema.readonly = true;
        schema.status = SchemaStatus.PUBLISHED;
        updateIRI(schema);
        const item: any = schemaRepository.create(schema);
        const existingItem = existingSchemes.find(s => s.uuid === schema.uuid);
        if (existingItem) {
            await schemaRepository.update(existingItem.id, item);
            console.log(`Updated schema: ${item.uuid}`);
        } else {
            await schemaRepository.save(item);
            console.log(`Created schema: ${item.uuid}`);
        }
    }
}

const getRelationships = function (schema: SchemaModel) {
    const fields = schema.fields;
    const result = [];
    for (let i = 0; i < fields.length; i++) {
        const element = fields[i];
        if (element.isRef) {
            result.push(element.type);
        }
    }
    return result;
}

const updateIRI = function (schema: ISchema) {
    try {
        if (schema.status != SchemaStatus.DRAFT && schema.document) {
            const document = JSON.parse(schema.document);
            schema.iri = document.$id || null;
        } else {
            schema.iri = null;
        }
    } catch (error) {
        schema.iri = null;
    }
}

const updateIRIs = function (schemes: ISchema[]) {
    if (schemes) {
        for (let i = 0; i < schemes.length; i++) {
            const schema = schemes[i];
            updateIRI(schema);
        }
    }
}

const loadSchema = async function (messageId: string, owner: string) {
    const { topicId, message } = await HederaMirrorNodeHelper.getTopicMessage(messageId);
    const topicMessage = JSON.parse(message) as ISchemaSubmitMessage;
    const documentObject = await IPFS.getFile(topicMessage.document_cid, "str") as string;
    const contextObject = await IPFS.getFile(topicMessage.context_cid, "str") as string;
    const schemaToImport: any = {
        uuid: topicMessage.uuid,
        hash: "",
        name: topicMessage.name,
        description: topicMessage.description,
        entity: topicMessage.entity as SchemaEntity,
        status: SchemaStatus.PUBLISHED,
        readonly: false,
        document: documentObject,
        context: contextObject,
        version: topicMessage.version,
        creator: topicMessage.owner,
        owner: owner,
        topicId: topicId,
        messageId: messageId,
        documentURL: topicMessage.document_url,
        contextURL: topicMessage.context_url,
        iri: null
    }
    updateIRI(schemaToImport);
    return schemaToImport;
}

/**
 * Connect to the message broker methods of working with schemes.
 * 
 * @param channel - channel
 * @param schemaRepository - table with schemes
 */
export const schemaAPI = async function (
    channel: any,
    schemaRepository: MongoRepository<Schema>,
    configRepository: MongoRepository<RootConfig>,
): Promise<void> {
    /**
     * Create or update schema
     * 
     * @param {ISchema} payload - schema
     * 
     * @returns {ISchema[]} - all schemes
     */
    channel.response(MessageAPI.SET_SCHEMA, async (msg, res) => {
        if (msg.payload.id) {
            const id = msg.payload.id as string;
            const item = await schemaRepository.findOne(id);
            if (item) {
                item.name = msg.payload.name;
                item.description = msg.payload.description;
                item.entity = msg.payload.entity;
                item.document = msg.payload.document;
                item.version = msg.payload.version;
                item.status = SchemaStatus.DRAFT;
                updateIRI(item);
                await schemaRepository.update(item.id, item);
            }
        } else {
            const schemaObject = schemaRepository.create(msg.payload as ISchema);
            schemaObject.status = SchemaStatus.DRAFT;
            updateIRI(schemaObject);
            await schemaRepository.save(schemaObject);
        }
        const schemes = await schemaRepository.find();
        res.send(schemes);
    });

    /**
     * Return schemes
     * 
     * @param {Object} [payload] - filters
     * @param {string} [payload.type] - schema type 
     * @param {string} [payload.entity] - schema entity type
     * 
     * @returns {ISchema[]} - all schemes
     */
    channel.response(MessageAPI.GET_SCHEMA, async (msg, res) => {
        try {
            if (msg.payload) {
                if (msg.payload.id) {
                    const schema = await schemaRepository.findOne(msg.payload.id);
                    res.send(schema);
                    return;
                }
                if (msg.payload.messageId) {
                    const schema = await schemaRepository.findOne({
                        where: { messageId: { $eq: msg.payload.messageId } }
                    });
                    res.send(schema);
                    return;
                }
            }
            res.send(null);
        }
        catch (error) {
            res.send(null);
        }
    });

    /**
     * Load schema by message identifier
     * 
     * @param {string} [payload.messageId] Message identifier
     * 
     * @returns {Schema} Found or uploaded schema
     */
    channel.response(MessageAPI.LOAD_SCHEMA, async (msg, res) => {
        try {
            if (!msg.payload || !msg.payload.messageId) {
                res.send(null);
                return;
            }

            const messageId = msg.payload.messageId;
            const owner = msg.payload.owner;

            let schema = await schemaRepository.findOne({
                where: { messageId: { $eq: messageId } }
            });

            if (schema) {
                res.send(schema);
                return;
            }

            const schemaToImport: any = await loadSchema(messageId, owner);

            schema = schemaRepository.create(schemaToImport) as any;
            await schemaRepository.save(schema);
            res.send(schema);
        }
        catch (error) {
            res.send(null);
        }
    });

    /**
     * Preview schema by message identifier
     * 
     * @param {string} [payload.messageId] Message identifier
     * 
     * @returns {Schema} Found or uploaded schema
     */
    channel.response(MessageAPI.PREVIEW_SCHEMA, async (msg, res) => {
        try {
            if (!msg.payload || !msg.payload.messageId) {
                res.send(null);
                return;
            }

            const messageId = msg.payload.messageId;
            const owner = msg.payload.owner;

            let schema = await schemaRepository.findOne({
                where: { messageId: { $eq: messageId } }
            });

            if (schema) {
                res.send(null);
                return;
            }

            const schemaToImport: any = await loadSchema(messageId, owner);
            res.send(schemaToImport);
        }
        catch (error) {
            res.send(null);
        }
    });

    /**
     * Load schema document
     * @param {string} [payload.url] Document URL
     * 
     * @returns Schema document
     */
    channel.response(MessageAPI.LOAD_SCHEMA_DOCUMENT, async (msg, res) => {
        try {
            if (!msg.payload || !msg.payload.url) {
                res.send(null)
                return;
            }

            const schema = await schemaRepository.findOne({
                where: { documentURL: { $eq: msg.payload.url } }
            });
            res.send(schema);
        }
        catch (error) {
            res.send(null);
        }
    });

    /**
     * Get schema context
     * @param {string} [payload.url] Context URL
     * 
     * @returns Schema context
     */
    channel.response(MessageAPI.LOAD_SCHEMA_CONTEXT, async (msg, res) => {
        try {
            if (!msg.payload || !msg.payload.url) {
                res.send(null)
                return;
            }

            const schema = await schemaRepository.findOne({
                where: { contextURL: { $eq: msg.payload.url } }
            });
            res.send(schema);
        }
        catch (error) {
            res.send(null);
        }
    });

    /**
     * Return schemes
     * 
     * @param {Object} [payload] - filters
     * @param {string} [payload.type] - schema type 
     * @param {string} [payload.entity] - schema entity type
     * 
     * @returns {ISchema[]} - all schemes
     */
    channel.response(MessageAPI.GET_SCHEMES, async (msg, res) => {
        if (msg.payload && msg.payload.owner) {
            const schemes = await schemaRepository.find({
                where: {
                    $or: [
                        {
                            status: { $eq: SchemaStatus.PUBLISHED },
                        },
                        {
                            owner: { $eq: msg.payload.owner }
                        },
                    ]
                }
            });
            res.send(schemes);
            return;
        }
        if (msg.payload && msg.payload.uuid) {
            const schemes = await schemaRepository.find({
                where: { uuid: { $eq: msg.payload.uuid } }
            });
            res.send(schemes);
            return;
        }
        const schemes = await schemaRepository.find({
            where: { status: { $eq: SchemaStatus.PUBLISHED } }
        });
        res.send(schemes);
    });

    /**
     * Change the status of a schema on PUBLISHED.
     * 
     * @param {Object} payload - filters
     * @param {string} payload.id - schema id 
     * 
     * @returns {ISchema[]} - all schemes
     */
    channel.response(MessageAPI.PUBLISH_SCHEMA, async (msg, res) => {
        try {
            if (msg.payload) {
                const id = msg.payload.id as string;
                const version = msg.payload.version as string;
                const owner = msg.payload.owner as string;

                const item = await schemaRepository.findOne(id);

                if (!item) {
                    console.error("not item");
                    res.send(null);
                    return;
                }

                if (item.creator != owner) {
                    console.error("not owner");
                    res.send(null);
                    return;
                }

                if (item.status == SchemaStatus.PUBLISHED) {
                    console.error("not status");
                    res.send(null);
                    return;
                }

                SchemaHelper.updateVersion(item, version);

                const itemDocument = JSON.parse(item.document);
                const defsArray = Object.values(itemDocument.$defs);
                item.context = JSON.stringify(schemasToContext([...defsArray, itemDocument]));

                const document = item.document;
                const context = item.context;

                const documentFile = new Blob([document], { type: "application/json" });
                const contextFile = new Blob([context], { type: "application/json" });
                let result: any;
                result = await IPFS.addFile(await documentFile.arrayBuffer());
                const documentCid = result.cid;
                const documentUrl = result.url;
                result = await IPFS.addFile(await contextFile.arrayBuffer());
                const contextCid = result.cid;
                const contextUrl = result.url;

                item.status = SchemaStatus.PUBLISHED;
                item.documentURL = documentUrl;
                item.contextURL = contextUrl;

                const schemaPublishMessage: ISchemaSubmitMessage = {
                    name: item.name,
                    description: item.description,
                    entity: item.entity,
                    owner: item.creator,
                    uuid: item.uuid,
                    version: item.version,
                    operation: ModelActionType.PUBLISH,
                    document_cid: documentCid,
                    document_url: documentUrl,
                    context_cid: contextCid,
                    context_url: contextUrl
                }

                const root = await configRepository.findOne({ where: { did: { $eq: owner } } });
                if (!root) {
                    console.error("not root");
                    res.send(null);
                    return;
                }

                const messageId = await HederaHelper
                    .setOperator(root.hederaAccountId, root.hederaAccountKey).SDK
                    .submitMessage(process.env.SUBMIT_SCHEMA_TOPIC_ID, JSON.stringify(schemaPublishMessage));

                item.messageId = messageId;

                updateIRI(item);
                await schemaRepository.update(item.id, item);

                res.send(item);
                return;
            }
            console.error("not id");
            res.send(null);
        } catch (error) {
            console.error(error);
            res.send(null);
        }
    });

    /**
     * Change the status of a schema on UNPUBLISHED.
     * 
     * @param {Object} payload - filters
     * @param {string} payload.id - schema id 
     * 
     * @returns {ISchema[]} - all schemes
     */
    channel.response(MessageAPI.UNPUBLISHED_SCHEMA, async (msg, res) => {
        if (msg.payload) {
            const id = msg.payload as string;
            const item = await schemaRepository.findOne(id);
            if (item) {
                item.status = SchemaStatus.UNPUBLISHED;
                updateIRI(item);
                await schemaRepository.update(item.id, item);
            }
        }
        const schemes = await schemaRepository.find();
        res.send(schemes);
    });

    /**
     * Delete a schema.
     * 
     * @param {Object} payload - filters
     * @param {string} payload.id - schema id 
     * 
     * @returns {ISchema[]} - all schemes
     */
    channel.response(MessageAPI.DELETE_SCHEMA, async (msg, res) => {
        if (msg.payload) {
            const id = msg.payload as string;
            const item = await schemaRepository.findOne(id);
            if (item) {
                await schemaRepository.delete(item.id);
            }
        }
        const schemes = await schemaRepository.find();
        res.send(schemes);
    });










    // /**
    //  * Import schemes
    //  * 
    //  * @param {ISchema[]} payload - schemes
    //  * 
    //  * @returns {ISchema[]} - all schemes
    //  */
    // channel.response(MessageAPI.IMPORT_SCHEMA, async (msg, res) => {
    //     try {
    //         let items: ISchema[] = msg.payload;
    //         if (!Array.isArray(items)) {
    //             items = [items];
    //         }

    //         let importSchemes = [];
    //         for (let i = 0; i < items.length; i++) {
    //             const { iri, version, uuid } = SchemaModel.parsRef(items[i]);
    //             items[i].uuid = uuid;
    //             items[i].version = version;
    //             items[i].iri = iri;
    //             items[i].status = SchemaStatus.PUBLISHED;
    //             if (uuid) {
    //                 importSchemes.push(items[i])
    //             }
    //         }
    //         const schemes = await schemaRepository.find();
    //         const mapName = {};
    //         for (let i = 0; i < schemes.length; i++) {
    //             mapName[schemes[i].iri] = true;
    //         }
    //         importSchemes = importSchemes.filter((s) => !mapName[s.iri]);

    //         const schemaObject = schemaRepository.create(importSchemes);
    //         await schemaRepository.save(schemaObject);

    //         const newSchemes = await schemaRepository.find();
    //         res.send(newSchemes);
    //     } catch (error) {
    //         console.error(error);
    //         res.send(null);
    //     }
    // });

    /**
     * Export schemes
     * 
     * @param {Object} payload - filters
     * @param {string[]} payload.ids - schema ids
     * 
     * @returns {any} - Response result
     */
    channel.response(MessageAPI.EXPORT_SCHEMES, async (msg, res) => {
        try {
            const ids = msg.payload as string[];
<<<<<<< HEAD
            const schemas = await schemaRepository.find({
                where: {
                    messageId: { $exists: true, $nin: ["", null] }
                }
            });
            const schemasToExport = schemas.filter(schema => ids.includes(schema.id.toString())).map(schema => {
                return {
                    id: schema.id,
                    uuid: schema.uuid,
=======
            const schemas = await schemaRepository.findByIds(ids);
            const notExported = schemas.filter(schema => !schema.messageId);
            if (notExported.length > 0) {
                throw new Error(`Cannot export schemas: ${notExported.map(schema => `${schema.name}`).join(', ')}`);
            }

            const schemasToExport = schemas.map(schema => {
                return {
>>>>>>> e95a8f11
                    name: schema.name,
                    version: schema.version,
                    messageId: schema.messageId
                }
<<<<<<< HEAD
            });
            res.send(schemasToExport, 'json');
=======
             });
            res.send({ body: schemasToExport });
>>>>>>> e95a8f11
        } catch (error) {
            res.send({ error: error.message });
        }
    });
}<|MERGE_RESOLUTION|>--- conflicted
+++ resolved
@@ -545,37 +545,20 @@
     channel.response(MessageAPI.EXPORT_SCHEMES, async (msg, res) => {
         try {
             const ids = msg.payload as string[];
-<<<<<<< HEAD
-            const schemas = await schemaRepository.find({
-                where: {
-                    messageId: { $exists: true, $nin: ["", null] }
-                }
-            });
-            const schemasToExport = schemas.filter(schema => ids.includes(schema.id.toString())).map(schema => {
-                return {
-                    id: schema.id,
-                    uuid: schema.uuid,
-=======
             const schemas = await schemaRepository.findByIds(ids);
             const notExported = schemas.filter(schema => !schema.messageId);
             if (notExported.length > 0) {
                 throw new Error(`Cannot export schemas: ${notExported.map(schema => `${schema.name}`).join(', ')}`);
-            }
+                } 
 
             const schemasToExport = schemas.map(schema => {
                 return {
->>>>>>> e95a8f11
                     name: schema.name,
                     version: schema.version,
                     messageId: schema.messageId
                 }
-<<<<<<< HEAD
-            });
-            res.send(schemasToExport, 'json');
-=======
-             });
+            });
             res.send({ body: schemasToExport });
->>>>>>> e95a8f11
         } catch (error) {
             res.send({ error: error.message });
         }

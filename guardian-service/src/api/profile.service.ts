import {
    DidDocumentStatus,
    DocumentStatus,
    MessageAPI,
    Schema,
    SchemaEntity,
    SchemaHelper,
    TopicType,
    UserRole, WorkerTaskType
} from '@guardian/interfaces';
import { VcHelper } from '@helpers/vc-helper';
import { KeyType, Wallet } from '@helpers/wallet';
import { Users } from '@helpers/users';
import {
    DIDDocument,
    DIDMessage,
    MessageAction,
    MessageServer,
    RegistrationMessage,
    TopicConfig,
    TopicHelper,
    VCMessage
} from '@hedera-modules';
import { Topic } from '@entity/topic';
import { DidDocument as DidDocumentCollection } from '@entity/did-document';
import { VcDocument as VcDocumentCollection } from '@entity/vc-document';
import { Schema as SchemaCollection } from '@entity/schema';
import { ApiResponse } from '@api/api-response';
import {
    MessageBrokerChannel,
    MessageResponse,
    MessageError,
    Logger,
    DataBaseHelper,
    IAuthUser, RunFunctionAsync
} from '@guardian/common';
import { publishSystemSchema } from './schema.service';
import { Settings } from '@entity/settings';
import { emptyNotifier, initNotifier, INotifier } from '@helpers/notifier';
import { Workers } from '@helpers/workers';
import { RestoreDataFromHedera } from '@helpers/restore-data-from-hedera';

/**
 * Get global topic
 */
// tslint:disable-next-line:completed-docs
async function getGlobalTopic(): Promise<TopicConfig | null> {
    try {
        const topicId = await new DataBaseHelper(Settings).findOne({
            name: 'INITIALIZATION_TOPIC_ID'
        });
        const topicKey = await new DataBaseHelper(Settings).findOne({
            name: 'INITIALIZATION_TOPIC_KEY'
        });
        const INITIALIZATION_TOPIC_ID = topicId?.value || process.env.INITIALIZATION_TOPIC_ID;
        const INITIALIZATION_TOPIC_KEY = topicKey?.value || process.env.INITIALIZATION_TOPIC_KEY;
        return new TopicConfig({ topicId: INITIALIZATION_TOPIC_ID }, null, INITIALIZATION_TOPIC_KEY);
    } catch (error) {
        console.error(error);
        return null;
    }
}

/**
 * Set up user profile
 * @param username
 * @param profile
 * @param notifier
 */
async function setupUserProfile(username: string, profile: any, notifier: INotifier): Promise<string> {
    const users = new Users();
    const wallet = new Wallet();

    notifier.start('Get user');
    const user = await users.getUser(username);
    notifier.completed();
    let did: string;
    if (user.role === UserRole.STANDARD_REGISTRY) {
        profile.entity = SchemaEntity.STANDARD_REGISTRY;
        did = await createUserProfile(profile, notifier, user);
    } else if (user.role === UserRole.USER) {
        profile.entity = SchemaEntity.USER;
        did = await createUserProfile(profile, notifier, user);
    } else {
        throw new Error('Unknow user role');
    }

    notifier.start('Update user');
    await users.updateCurrentUser(username, {
        did,
        parent: profile.parent,
        hederaAccountId: profile.hederaAccountId
    });
    notifier.completedAndStart('Set up wallet');
    await wallet.setKey(user.walletToken, KeyType.KEY, did, profile.hederaAccountKey);
    notifier.completed();

    return did;
}

/**
 * Create user profile
 * @param profile
 * @param notifier
 */
async function createUserProfile(profile: any, notifier: INotifier, user?: IAuthUser): Promise<string> {
    const logger = new Logger();

    const {
        hederaAccountId,
        hederaAccountKey,
        parent,
        vcDocument,
        entity
    } = profile;

    let topicConfig: TopicConfig = null;
    let newTopic: Topic = null;

    notifier.start('Resolve topic');
    const globalTopic = await getGlobalTopic();

    const messageServer = new MessageServer(hederaAccountId, hederaAccountKey);

    if (parent) {
        topicConfig = await TopicConfig.fromObject(
            await new DataBaseHelper(Topic).findOne({
                owner: parent,
                type: TopicType.UserTopic
            }), true);
    }

    if (!topicConfig) {
        notifier.info('Create user topic');
        logger.info('Create User Topic', ['GUARDIAN_SERVICE']);
        const topicHelper = new TopicHelper(hederaAccountId, hederaAccountKey);
        topicConfig = await topicHelper.create({
            type: TopicType.UserTopic,
            name: TopicType.UserTopic,
            description: TopicType.UserTopic,
            owner: null,
            policyId: null,
            policyUUID: null
        });
        await topicHelper.oneWayLink(topicConfig, globalTopic, null);
        newTopic = await new DataBaseHelper(Topic).save(topicConfig.toObject());
    }

    messageServer.setTopicObject(topicConfig);

    // ------------------------
    // <-- Publish DID Document
    // ------------------------
    notifier.completedAndStart('Publish DID Document');
    logger.info('Create DID Document', ['GUARDIAN_SERVICE']);
    const didObject = DIDDocument.create(hederaAccountKey, topicConfig.topicId);
    const userDID = didObject.getDid();
    const didMessage = new DIDMessage(MessageAction.CreateDID);
    didMessage.setDocument(didObject);
    const didDoc = await new DataBaseHelper(DidDocumentCollection).save({
        did: didMessage.did,
        document: didMessage.document
    });
    try {
        const didMessageResult = await messageServer
            .setTopicObject(topicConfig)
            .sendMessage(didMessage)
        didDoc.status = DidDocumentStatus.CREATE;
        didDoc.messageId = didMessageResult.getId();
        didDoc.topicId = didMessageResult.getTopicId();
        await new DataBaseHelper(DidDocumentCollection).update(didDoc);
    } catch (error) {
        logger.error(error, ['GUARDIAN_SERVICE']);
        didDoc.status = DidDocumentStatus.FAILED;
        await new DataBaseHelper(DidDocumentCollection).update(didDoc);
    }
    // ------------------------
    // Publish DID Document -->
    // ------------------------

    // ------------------
    // <-- Publish Schema
    // ------------------
    notifier.completedAndStart('Publish Schema');
    let schemaObject: Schema;
    try {
        let schema: SchemaCollection = null;

        schema = await new DataBaseHelper(SchemaCollection).findOne({
            entity: SchemaEntity.STANDARD_REGISTRY,
            readonly: true,
            topicId: topicConfig.topicId
        });
        if (!schema) {
            schema = await new DataBaseHelper(SchemaCollection).findOne({
                entity: SchemaEntity.STANDARD_REGISTRY,
                system: true,
                active: true
            });
            if (schema) {
                notifier.info('Publish System Schema (STANDARD_REGISTRY)');
                logger.info('Publish System Schema (STANDARD_REGISTRY)', ['GUARDIAN_SERVICE']);
                schema.creator = didMessage.did;
                schema.owner = didMessage.did;
                const item = await publishSystemSchema(schema, messageServer, MessageAction.PublishSystemSchema);
                await new DataBaseHelper(SchemaCollection).save(item);
            }
        }

        schema = await new DataBaseHelper(SchemaCollection).findOne({
            entity: SchemaEntity.USER,
            readonly: true,
            topicId: topicConfig.topicId
        });
        if (!schema) {
            schema = await new DataBaseHelper(SchemaCollection).findOne({
                entity: SchemaEntity.USER,
                system: true,
                active: true
            });
            if (schema) {
                notifier.info('Publish System Schema (USER)');
                logger.info('Publish System Schema (USER)', ['GUARDIAN_SERVICE']);
                schema.creator = didMessage.did;
                schema.owner = didMessage.did;
                const item = await publishSystemSchema(schema, messageServer, MessageAction.PublishSystemSchema);
                await new DataBaseHelper(SchemaCollection).save(item);
            }
        }

        if (entity) {
            schema = await new DataBaseHelper(SchemaCollection).findOne({
                entity,
                readonly: true,
                topicId: topicConfig.topicId
            });
            if (schema) {
                schemaObject = new Schema(schema);
            }
        }
    } catch (error) {
        logger.error(error, ['GUARDIAN_SERVICE']);
    }
    // ------------------
    // Publish Schema -->
    // ------------------

    // -----------------------
    // <-- Publish VC Document
    // -----------------------
    notifier.completedAndStart('Publish VC Document');
    if (vcDocument) {
        logger.info('Create VC Document', ['GUARDIAN_SERVICE']);

        const vcHelper = new VcHelper();

        let credentialSubject: any = { ...vcDocument } || {};
        credentialSubject.id = userDID;
        if (schemaObject) {
            credentialSubject = SchemaHelper.updateObjectContext(schemaObject, credentialSubject);
        }

        const vcObject = await vcHelper.createVC(userDID, hederaAccountKey, credentialSubject);
        const vcMessage = new VCMessage(MessageAction.CreateVC);
        vcMessage.setDocument(vcObject);
        const vcDoc = await new DataBaseHelper(VcDocumentCollection).save({
            hash: vcMessage.hash,
            owner: didMessage.did,
            document: vcMessage.document,
            type: schemaObject?.entity
        });

        try {
            const vcMessageResult = await messageServer
                .setTopicObject(topicConfig)
                .sendMessage(vcMessage);
            vcDoc.hederaStatus = DocumentStatus.ISSUE;
            vcDoc.messageId = vcMessageResult.getId();
            vcDoc.topicId = vcMessageResult.getTopicId();
            await new DataBaseHelper(VcDocumentCollection).update(vcDoc);
        } catch (error) {
            logger.error(error, ['GUARDIAN_SERVICE']);
            vcDoc.hederaStatus = DocumentStatus.FAILED;
            await new DataBaseHelper(VcDocumentCollection).update(vcDoc);
        }
    }
    // -----------------------
    // Publish VC Document -->
    // -----------------------

    notifier.completedAndStart('Save changes');
    if (newTopic) {
        newTopic.owner = didMessage.did;
        newTopic.parent = globalTopic?.topicId;
        await new DataBaseHelper(Topic).update(newTopic);
        topicConfig.owner = didMessage.did;
        topicConfig.parent = globalTopic?.topicId;
        await topicConfig.saveKeysByUser(user);
    }

    if (globalTopic && newTopic) {
        const attributes = vcDocument ? { ...vcDocument } : {};
        delete attributes.type;
        delete attributes['@context'];
        const regMessage = new RegistrationMessage(MessageAction.Init);
        regMessage.setDocument(didMessage.did, topicConfig?.topicId, attributes);
        await messageServer
            .setTopicObject(globalTopic)
            .sendMessage(regMessage)
    }

    notifier.completed();
    return userDID;
}

/**
 * Connect to the message broker methods of working with Address books.
 *
 * @param channel - channel
 *
 */
export function profileAPI(channel: MessageBrokerChannel, apiGatewayChannel: MessageBrokerChannel) {
    ApiResponse(channel, MessageAPI.GET_BALANCE, async (msg) => {
        try {
            const { username } = msg;
            const wallet = new Wallet();
            const users = new Users();
            const workers = new Workers();
            const user = await users.getUser(username);

            if (!user) {
                return new MessageResponse(null);
            }

            if (!user.hederaAccountId) {
                return new MessageResponse(null);
            }

            const key = await wallet.getKey(user.walletToken, KeyType.KEY, user.did);
            const balance = await workers.addNonRetryableTask({
                type: WorkerTaskType.GET_USER_BALANCE,
                data: {
                    hederaAccountId: user.hederaAccountId,
                    hederaAccountKey: key
                }
            }, 1);
            return new MessageResponse({
                balance,
                unit: 'Hbar',
                user: user ? {
                    username: user.username,
                    did: user.did
                } : null
            });
        } catch (error) {
            new Logger().error(error, ['GUARDIAN_SERVICE']);
            console.error(error);
            return new MessageError(error, 500);
        }
    });

    ApiResponse(channel, MessageAPI.GET_USER_BALANCE, async (msg) => {
        try {
            const { username } = msg;

            const wallet = new Wallet();
            const users = new Users();
            const workers = new Workers();

            const user = await users.getUser(username);

            if (!user) {
                return new MessageResponse('Invalid Account');
            }

            if (!user.hederaAccountId) {
                return new MessageResponse('Invalid Hedera Account Id');
            }

            const key = await wallet.getKey(user.walletToken, KeyType.KEY, user.did);
            const balance = await workers.addNonRetryableTask({
                type: WorkerTaskType.GET_USER_BALANCE,
                data: {
                    hederaAccountId: user.hederaAccountId,
                    hederaAccountKey: key
                }
            }, 1);

            return new MessageResponse(balance);
        } catch (error) {
            new Logger().error(error, ['GUARDIAN_SERVICE']);
            console.error(error);
            return new MessageError(error, 500);
        }
    });

    /**
     * @deprecated 2022-07-27
     */
    ApiResponse(channel, MessageAPI.CREATE_USER_PROFILE, async (msg) => {
        try {
            const userDID = await createUserProfile(msg, emptyNotifier());

            return new MessageResponse(userDID);
        } catch (error) {
            new Logger().error(error, ['GUARDIAN_SERVICE']);
            console.error(error);
            return new MessageError(error, 500);
        }
    });

    ApiResponse(channel, MessageAPI.CREATE_USER_PROFILE_COMMON, async (msg) => {
        try {
            const { username, profile } = msg;

            if (!profile.hederaAccountId) {
                return new MessageError('Invalid Hedera Account Id', 403);
            }
            if (!profile.hederaAccountKey) {
                return new MessageError('Invalid Hedera Account Key', 403);
            }

            const did = await setupUserProfile(username, profile, emptyNotifier());
            return new MessageResponse(did);
        } catch (error) {
            new Logger().error(error, ['GUARDIAN_SERVICE']);
            console.error(error);
            return new MessageError(error, 500);
        }
    });

    ApiResponse(channel, MessageAPI.CREATE_USER_PROFILE_COMMON_ASYNC, async (msg) => {
        const { username, profile, taskId } = msg;
        const notifier = initNotifier(apiGatewayChannel, taskId);

        RunFunctionAsync(async () => {
            if (!profile.hederaAccountId) {
                notifier.error('Invalid Hedera Account Id');
                return;
            }
            if (!profile.hederaAccountKey) {
                notifier.error('Invalid Hedera Account Key');
                return;
            }

            const did = await setupUserProfile(username, profile, notifier);
            notifier.result(did);
        }, async (error) => {
            new Logger().error(error, ['GUARDIAN_SERVICE']);
            notifier.error(error);
        });

        return new MessageResponse({ taskId });
    });

    ApiResponse(channel, MessageAPI.RESTORE_USER_PROFILE_COMMON_ASYNC, async (msg) => {
        const { username, profile, taskId } = msg;
        const notifier = initNotifier(apiGatewayChannel, taskId);

        RunFunctionAsync(async () => {
            if (!profile.hederaAccountId) {
                notifier.error('Invalid Hedera Account Id');
                return;
            }
            if (!profile.hederaAccountKey) {
                notifier.error('Invalid Hedera Account Key');
                return;
            }

            const restore = new RestoreDataFromHedera();
            await restore.restoreRootAuthority(username, profile.hederaAccountId, profile.hederaAccountKey, profile.topicId)

            notifier.result('did');
        }, async (error) => {
            new Logger().error(error, ['GUARDIAN_SERVICE']);
            notifier.error(error);
        });

        return new MessageResponse({ taskId });
    });

    ApiResponse(channel, MessageAPI.GET_ALL_USER_TOPICS_ASYNC, async (msg) => {
        const { username, profile, taskId } = msg;
        const notifier = initNotifier(apiGatewayChannel, taskId);

<<<<<<< HEAD
        setImmediate(async () => {
            try {
                if (!profile.hederaAccountId) {
                    notifier.error('Invalid Hedera Account Id');
                    return;
                }
                if (!profile.hederaAccountKey) {
                    notifier.error('Invalid Hedera Account Key');
                    return;
                }
=======
        RunFunctionAsync(async () => {
            if (!profile.hederaAccountId) {
                notifier.error('Invalid Hedera Account Id');
                return;
            }
            if (!profile.hederaAccountKey) {
                notifier.error('Invalid Hedera Account Key');
                return;
            }
>>>>>>> 0d7f031e

            const restore = new RestoreDataFromHedera();
            const result = await restore.findAllUserTopics(username, profile.hederaAccountId, profile.hederaAccountKey)

            notifier.result(result);
        }, async (error) => {
            new Logger().error(error, ['GUARDIAN_SERVICE']);
            notifier.error(error);
        });

        return new MessageResponse({ taskId });
    });
}<|MERGE_RESOLUTION|>--- conflicted
+++ resolved
@@ -483,18 +483,6 @@
         const { username, profile, taskId } = msg;
         const notifier = initNotifier(apiGatewayChannel, taskId);
 
-<<<<<<< HEAD
-        setImmediate(async () => {
-            try {
-                if (!profile.hederaAccountId) {
-                    notifier.error('Invalid Hedera Account Id');
-                    return;
-                }
-                if (!profile.hederaAccountKey) {
-                    notifier.error('Invalid Hedera Account Key');
-                    return;
-                }
-=======
         RunFunctionAsync(async () => {
             if (!profile.hederaAccountId) {
                 notifier.error('Invalid Hedera Account Id');
@@ -504,7 +492,6 @@
                 notifier.error('Invalid Hedera Account Key');
                 return;
             }
->>>>>>> 0d7f031e
 
             const restore = new RestoreDataFromHedera();
             const result = await restore.findAllUserTopics(username, profile.hederaAccountId, profile.hederaAccountKey)

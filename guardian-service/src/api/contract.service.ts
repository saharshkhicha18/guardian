import { ApiResponse } from '@api/helpers/api-response';
import {
    MessageResponse,
    MessageError,
    Logger,
    DataBaseHelper,
    Contract,
    RetireRequest,
    Schema as SchemaCollection,
    Topic,
    VcDocument as VcDocumentCollection,
    Workers,
    Users,
    KeyType,
    Wallet,
    MessageAction,
    MessageServer,
    TopicConfig,
    TopicHelper,
    VCMessage,
    DatabaseServer,
    VcHelper
} from '@guardian/common';
import {
    ContractStatus,
    MessageAPI,
    Schema,
    SchemaEntity,
    SchemaHelper,
    TopicType,
    WorkerTaskType,
} from '@guardian/interfaces';
<<<<<<< HEAD
import { publishSystemSchema } from './schema.service';
=======
import { Contract } from '@entity/contract';
import { Workers } from '@helpers/workers';
import { Users } from '@helpers/users';
import { KeyType, Wallet } from '@helpers/wallet';
import { DatabaseServer } from '@database-modules';
import { RetireRequest } from '@entity/retire-request';
import { Schema as SchemaCollection } from '@entity/schema';
import {
    MessageAction,
    MessageServer,
    TopicConfig,
    TopicHelper,
    VCMessage,
} from '@hedera-modules';
import { Topic } from '@entity/topic';
import { VcHelper } from '@helpers/vc-helper';
import { VcDocument as VcDocumentCollection } from '@entity/vc-document';
import { publishSystemSchema } from './helpers/schema-publish-helper';
>>>>>>> a66fef83

/**
 * Connect to the message broker methods of working with contracts.
 */
export async function contractAPI(
    contractRepository: DataBaseHelper<Contract>,
    retireRequestRepository: DataBaseHelper<RetireRequest>
): Promise<void> {
    ApiResponse(MessageAPI.GET_CONTRACT, async (msg) => {
        try {
            if (!msg) {
                return new MessageError('Invalid get contract parameters');
            }

            const { pageIndex, pageSize, owner } = msg;

            const otherOptions: any = {};
            const _pageSize = parseInt(pageSize, 10);
            const _pageIndex = parseInt(pageIndex, 10);
            if (Number.isInteger(_pageSize) && Number.isInteger(_pageIndex)) {
                otherOptions.orderBy = { createDate: 'DESC' };
                otherOptions.limit = Math.min(100, _pageSize);
                otherOptions.offset = _pageIndex * _pageSize;
            } else {
                otherOptions.limit = 100;
            }

            return new MessageResponse(
                await contractRepository.findAndCount(
                    {
                        owner,
                    },
                    otherOptions
                )
            );
        } catch (error) {
            new Logger().error(error, ['GUARDIAN_SERVICE']);
            return new MessageError(error);
        }
    });

    ApiResponse(MessageAPI.GET_RETIRE_REQUEST, async (msg) => {
        try {
            if (!msg) {
                return new MessageError('Invalid get contract parameters');
            }

            const { pageIndex, pageSize, owner, contractId, did } = msg;

            const filters: any = {};
            if (owner) {
                filters.owner = owner;
            }
            if (contractId) {
                const contracts = await contractRepository.findOne({
                    owner: did
                });
                if (contracts?.owner !== did) {
                    throw new Error('You are not contract owner');
                }
                filters.contractId = contractId;
            } else {
                const contracts = await contractRepository.find({
                    owner: did
                });
                filters.contractId = {
                    $in: contracts.map(contract => contract.contractId)
                }
            }

            const otherOptions: any = {};
            const _pageSize = parseInt(pageSize, 10);
            const _pageIndex = parseInt(pageIndex, 10);
            if (Number.isInteger(_pageSize) && Number.isInteger(_pageIndex)) {
                otherOptions.orderBy = { createDate: 'DESC' };
                otherOptions.limit = Math.min(100, _pageSize);
                otherOptions.offset = _pageIndex * _pageSize;
            } else {
                otherOptions.limit = 100;
            }

            const retireRequestsAndCount =
                await retireRequestRepository.findAndCount(
                    filters,
                    otherOptions
                );

            for (const retireRequest of retireRequestsAndCount[0] as any[]) {
                if (retireRequest.vcDocumentHash) {
                    retireRequest.vcDocument = await new DataBaseHelper(
                        VcDocumentCollection
                    ).findOne({
                        hash: retireRequest.vcDocumentHash,
                    });
                }
            }

            return new MessageResponse(retireRequestsAndCount);
        } catch (error) {
            new Logger().error(error, ['GUARDIAN_SERVICE']);
            return new MessageError(error);
        }
    });

    ApiResponse(MessageAPI.CREATE_CONTRACT, async (msg) => {
        try {
            if (!msg) {
                return new MessageError('Invalid get contract parameters');
            }

            const { description, did } = msg;

            const users = new Users();
            const wallet = new Wallet();
            const workers = new Workers();
            const root = await users.getUserById(did);
            const rootKey = await wallet.getKey(
                root.walletToken,
                KeyType.KEY,
                did
            );

            const topicHelper = new TopicHelper(root.hederaAccountId, rootKey);
            const topic = await topicHelper.create({
                type: TopicType.ContractTopic,
                name: TopicType.ContractTopic,
                description: TopicType.ContractTopic,
                owner: did,
                policyId: null,
                policyUUID: null
            }, {
                admin: true,
                submit: false
            });
            await topic.saveKeys();
            await DatabaseServer.saveTopic(topic.toObject());

            const contractId = await workers.addNonRetryableTask({
                type: WorkerTaskType.CREATE_CONTRACT,
                data: {
                    bytecodeFileId: process.env.CONTRACT_FILE_ID,
                    hederaAccountId: root.hederaAccountId,
                    hederaAccountKey: rootKey,
                    topicKey: rootKey,
                    memo: topic.topicId
                }
            }, 1);
            const contract = await contractRepository.save({
                contractId,
                status: ContractStatus.APPROVED,
                owner: did,
                isOwnerCreator: true,
                description,
                topicId: topic.topicId
            })
            return new MessageResponse(contract);
        } catch (error) {
            new Logger().error(error, ['GUARDIAN_SERVICE']);
            return new MessageError(error);
        }
    });

    ApiResponse(MessageAPI.CHECK_CONTRACT_STATUS, async (msg) => {
        try {
            if (!msg) {
                return new MessageError('Invalid get contract parameters');
            }

            const { did, contractId } = msg;

            if (!contractId) {
                throw new Error('Invalid contract identifier');
            }

            const users = new Users();
            const wallet = new Wallet();
            const workers = new Workers();
            const root = await users.getUserById(did);
            const rootKey = await wallet.getKey(
                root.walletToken,
                KeyType.KEY,
                did
            );

            const checkStatusResult = await workers.addNonRetryableTask(
                {
                    type: WorkerTaskType.CHECK_STATUS,
                    data: {
                        contractId,
                        hederaAccountId: root.hederaAccountId,
                        hederaAccountKey: rootKey,
                    },
                },
                1
            );

            if (checkStatusResult) {
                await contractRepository.update(
                    {
                        status: ContractStatus.APPROVED,
                    },
                    {
                        contractId,
                        owner: did,
                    }
                );
            }
            return new MessageResponse(checkStatusResult);
        } catch (error) {
            new Logger().error(error, ['GUARDIAN_SERVICE']);
            return new MessageError(error);
        }
    });

    ApiResponse(MessageAPI.ADD_CONTRACT_USER, async (msg) => {
        try {
            if (!msg) {
                return new MessageError('Invalid get contract parameters');
            }

            const { userId, contractId, did } = msg;

            if (!contractId) {
                throw new Error('Invalid contract identifier');
            }
            if (!userId) {
                throw new Error('Invalid user identifier')
            }

            const users = new Users();
            const wallet = new Wallet();
            const workers = new Workers();
            const root = await users.getUserById(did);
            const rootKey = await wallet.getKey(
                root.walletToken,
                KeyType.KEY,
                did
            );

            return new MessageResponse(
                await workers.addNonRetryableTask(
                    {
                        type: WorkerTaskType.ADD_CONTRACT_USER,
                        data: {
                            contractId,
                            hederaAccountId: root.hederaAccountId,
                            hederaAccountKey: rootKey,
                            userId,
                        },
                    },
                    1
                )
            );
        } catch (error) {
            new Logger().error(error, ['GUARDIAN_SERVICE']);
            return new MessageError(error);
        }
    });

    ApiResponse(MessageAPI.ADD_CONTRACT_PAIR, async (msg) => {
        try {
            if (!msg) {
                return new MessageError('Invalid add contract pair parameters');
            }

            const {
                baseTokenId,
                oppositeTokenId,
                baseTokenCount,
                oppositeTokenCount,
                contractId,
                did,
            } = msg;

            const users = new Users();
            const wallet = new Wallet();
            const workers = new Workers();
            const root = await users.getUserById(did);
            const rootKey = await wallet.getKey(
                root.walletToken,
                KeyType.KEY,
                did
            );

            const baseToken = await new DatabaseServer().getToken(
                baseTokenId
            );
            const oppositeToken = await new DatabaseServer().getToken(
                oppositeTokenId
            );

            const grantKycKeys = [];
            const baseTokenKycKey = await wallet.getUserKey(
                did,
                KeyType.TOKEN_KYC_KEY,
                baseTokenId
            );
            if (baseTokenKycKey) {
                grantKycKeys.push(baseTokenKycKey);
            }
            const oppositeTokenKycKey = await wallet.getUserKey(
                did,
                KeyType.TOKEN_KYC_KEY,
                oppositeTokenId
            );
            if (oppositeTokenKycKey) {
                grantKycKeys.push(oppositeTokenKycKey);
            }
            return new MessageResponse(
                await workers.addNonRetryableTask(
                    {
                        type: WorkerTaskType.ADD_CONTRACT_PAIR,
                        data: {
                            contractId,
                            hederaAccountId: root.hederaAccountId,
                            hederaAccountKey: rootKey,
                            baseTokenId,
                            oppositeTokenId,
                            baseTokenCount: baseToken?.decimals
                                ? Math.pow(10, baseToken.decimals) *
                                baseTokenCount
                                : baseTokenCount,
                            oppositeTokenCount: oppositeToken?.decimals
                                ? Math.pow(10, oppositeToken.decimals) *
                                oppositeTokenCount
                                : oppositeTokenCount,
                            grantKycKeys
                        },
                    },
                    1
                )
            );
        } catch (error) {
            new Logger().error(error, ['GUARDIAN_SERVICE']);
            return new MessageError(error);
        }
    });

    ApiResponse(MessageAPI.IMPORT_CONTRACT, async (msg) => {
        try {
            if (!msg) {
                return new MessageError('Invalid contract identifier');
            }
            const { contractId, did, description } = msg;

            const users = new Users();
            const wallet = new Wallet();
            const workers = new Workers();
            const root = await users.getUserById(did);
            const rootKey = await wallet.getKey(
                root.walletToken,
                KeyType.KEY,
                did
            );

            const { owner, memo } = await workers.addNonRetryableTask({
                type: WorkerTaskType.GET_CONTRACT_INFO,
                data: {
                    contractId,
                    hederaAccountId: root.hederaAccountId,
                    hederaAccountKey: rootKey,
                },
            }, 1);
            const isOwnerCreator = owner === root.hederaAccountId;
            const contract = await contractRepository.save(
                {
                    contractId,
                    owner: did,
                    isOwnerCreator,
                    description,
                    status: isOwnerCreator ? ContractStatus.APPROVED : ContractStatus.WAIT,
                    topicId: memo
                },
                {
                    contractId,
                    owner: did,
                }
            )

            return new MessageResponse(contract);
        } catch (error) {
            new Logger().error(error, ['GUARDIAN_SERVICE']);
            return new MessageError(error);
        }
    });

    ApiResponse(MessageAPI.GET_CONTRACT_PAIR, async (msg) => {
        try {
            if (!msg) {
                return new MessageError('Invalid add contract pair parameters');
            }

            const { baseTokenId, oppositeTokenId, did, owner } = msg;

            const users = new Users();
            const wallet = new Wallet();
            const workers = new Workers();
            const root = await users.getUserById(did);
            const rootKey = await wallet.getKey(
                root.walletToken,
                KeyType.KEY,
                did
            );
            const baseToken = await new DatabaseServer().getToken(
                baseTokenId
            );
            const oppositeToken = await new DatabaseServer().getToken(
                oppositeTokenId
            );
            const contracts = await contractRepository.find({
                owner,
            });
            const contractPairs = [];
            for (const contract of contracts) {
                const contractPair = await workers.addNonRetryableTask(
                    {
                        type: WorkerTaskType.GET_CONTRACT_PAIR,
                        data: {
                            contractId: contract.contractId,
                            hederaAccountId: root.hederaAccountId,
                            hederaAccountKey: rootKey,
                            baseTokenId,
                            oppositeTokenId,
                        },
                    },
                    1
                );
                contractPairs.push({
                    baseTokenRate: baseToken?.decimals
                        ? contractPair.baseTokenRate /
                        Math.pow(10, baseToken.decimals)
                        : contractPair.baseTokenRate,
                    oppositeTokenRate: oppositeToken?.decimals
                        ? contractPair.oppositeTokenRate /
                        Math.pow(10, oppositeToken.decimals)
                        : contractPair.oppositeTokenRate,
                    contractId: contractPair.contractId,
                    description: contract.description,
                });
            }

            return new MessageResponse(contractPairs);
        } catch (error) {
            new Logger().error(error, ['GUARDIAN_SERVICE']);
            return new MessageError(error);
        }
    });

    ApiResponse(MessageAPI.ADD_RETIRE_REQUEST, async (msg) => {
        try {
            if (!msg) {
                return new MessageError('Invalid add contract pair parameters');
            }

            const baseTokenId = msg.baseTokenId || '';
            const oppositeTokenId = msg.oppositeTokenId || '';
            const {
                baseTokenCount,
                oppositeTokenCount,
                baseTokenSerials,
                oppositeTokenSerials,
                contractId,
                did,
            } = msg;

            const users = new Users();
            const wallet = new Wallet();
            const workers = new Workers();
            const root = await users.getUserById(did);
            const rootKey = await wallet.getKey(
                root.walletToken,
                KeyType.KEY,
                did
            );

            const baseToken = await new DatabaseServer().getToken(
                baseTokenId
            );
            const oppositeToken = await new DatabaseServer().getToken(
                oppositeTokenId
            );

            const addRequestResult = await workers.addNonRetryableTask(
                {
                    type: WorkerTaskType.ADD_RETIRE_REQUEST,
                    data: {
                        contractId,
                        hederaAccountId: root.hederaAccountId,
                        hederaAccountKey: rootKey,
                        baseTokenId,
                        oppositeTokenId,
                        baseTokenCount: baseToken?.decimals
                            ? Math.pow(10, baseToken.decimals) * baseTokenCount
                            : baseTokenCount,
                        oppositeTokenCount: oppositeToken?.decimals
                            ? Math.pow(10, oppositeToken.decimals) *
                            oppositeTokenCount
                            : oppositeTokenCount,
                        baseTokenSerials,
                        oppositeTokenSerials,
                    },
                },
                1
            );

            const contractRequest = await workers.addNonRetryableTask(
                {
                    type: WorkerTaskType.GET_RETIRE_REQUEST,
                    data: {
                        contractId,
                        hederaAccountId: root.hederaAccountId,
                        hederaAccountKey: rootKey,
                        baseTokenId,
                        oppositeTokenId,
                        userId: root.hederaAccountId,
                    },
                },
                1
            );

            await retireRequestRepository.save(
                {
                    contractId,
                    baseTokenId,
                    oppositeTokenId,
                    owner: did,
                    baseTokenCount: baseToken?.decimals
                        ? contractRequest.baseTokenCount /
                        Math.pow(10, baseToken.decimals)
                        : contractRequest.baseTokenCount,
                    oppositeTokenCount: oppositeToken?.decimals
                        ? contractRequest.oppositeTokenCount /
                        Math.pow(10, oppositeToken.decimals)
                        : contractRequest.oppositeTokenCount,
                    baseTokenSerials,
                    oppositeTokenSerials,
                },
                {
                    contractId,
                    $and: [
                        {
                            baseTokenId: {
                                $in: [baseTokenId, oppositeTokenId],
                            },
                        },
                        {
                            oppositeTokenId: {
                                $in: [baseTokenId, oppositeTokenId],
                            },
                        },
                    ],
                    owner: did,
                    vcDocumentHash: null,
                }
            );

            return new MessageResponse(addRequestResult);
        } catch (error) {
            new Logger().error(error, ['GUARDIAN_SERVICE']);
            return new MessageError(error);
        }
    });

    ApiResponse(MessageAPI.CANCEL_RETIRE_REQUEST, async (msg) => {
        try {
            if (!msg) {
                return new MessageError('Invalid add contract pair parameters');
            }

            const { requestId, did } = msg;

            const retireRequest = await retireRequestRepository.findOne({
                id: requestId,
            });

            if (did !== retireRequest?.owner) {
                throw new Error('You are not owner of retire request');
            }

            const users = new Users();
            const wallet = new Wallet();
            const workers = new Workers();
            const root = await users.getUserById(did);
            const rootKey = await wallet.getKey(
                root.walletToken,
                KeyType.KEY,
                did
            );

            const cancelResult = await workers.addNonRetryableTask(
                {
                    type: WorkerTaskType.CANCEL_RETIRE_REQUEST,
                    data: {
                        contractId: retireRequest.contractId,
                        hederaAccountId: root.hederaAccountId,
                        hederaAccountKey: rootKey,
                        baseTokenId: retireRequest.baseTokenId,
                        oppositeTokenId: retireRequest.oppositeTokenId,
                    },
                },
                1
            );

            if (cancelResult) {
                await retireRequestRepository.remove(retireRequest);
            }

            return new MessageResponse(cancelResult);
        } catch (error) {
            new Logger().error(error, ['GUARDIAN_SERVICE']);
            return new MessageError(error);
        }
    });

    ApiResponse(MessageAPI.RETIRE_TOKENS, async (msg) => {
        try {
            if (!msg) {
                return new MessageError('Invalid add contract pair parameters');
            }

            const { requestId, did } = msg;

            const retireRequest = await retireRequestRepository.findOne({
                id: requestId,
            });

            const users = new Users();
            const wallet = new Wallet();
            const workers = new Workers();
            const root = await users.getUserById(did);
            const rootKey = await wallet.getKey(
                root.walletToken,
                KeyType.KEY,
                did
            );
            const retireRequestUser = await users.getUserById(
                retireRequest?.owner
            );
            const wipeKeys = [];
            const baseTokenWipeKey = await wallet.getUserKey(
                did,
                KeyType.TOKEN_WIPE_KEY,
                retireRequest.baseTokenId
            );
            if (baseTokenWipeKey) {
                wipeKeys.push(baseTokenWipeKey);
            }

            const oppositeTokenWipeKey = await wallet.getUserKey(
                did,
                KeyType.TOKEN_WIPE_KEY,
                retireRequest.oppositeTokenId
            );
            if (oppositeTokenWipeKey) {
                wipeKeys.push(oppositeTokenWipeKey);
            }

            const retireResult = await workers.addNonRetryableTask(
                {
                    type: WorkerTaskType.RETIRE_TOKENS,
                    data: {
                        contractId: retireRequest.contractId,
                        hederaAccountId: root.hederaAccountId,
                        hederaAccountKey: rootKey,
                        baseTokenId: retireRequest.baseTokenId,
                        oppositeTokenId: retireRequest.oppositeTokenId,
                        userId: retireRequestUser.hederaAccountId,
                        wipeKeys,
                    },
                },
                1
            );

            let topicConfig = await TopicConfig.fromObject(
                await new DataBaseHelper(Topic).findOne({
                    owner: did,
                    type: TopicType.RetireTopic,
                }),
                true
            );
            const parent = await TopicConfig.fromObject(
                await DatabaseServer.getTopicByType(did, TopicType.UserTopic),
                true
            );
            if (!topicConfig) {
                const topicHelper = new TopicHelper(
                    root.hederaAccountId,
                    rootKey
                );
                topicConfig = await topicHelper.create(
                    {
                        type: TopicType.RetireTopic,
                        name: TopicType.RetireTopic,
                        description: TopicType.RetireTopic,
                        owner: did,
                    },
                    {
                        admin: false,
                        submit: true,
                    }
                );
                await topicConfig.saveKeys();
                await topicHelper.twoWayLink(topicConfig, parent, null);
                await new DataBaseHelper(Topic).save(topicConfig.toObject());
            }

            let schema: SchemaCollection = null;

            schema = await new DataBaseHelper(SchemaCollection).findOne({
                entity: SchemaEntity.RETIRE_TOKEN,
                readonly: true,
                topicId: topicConfig.topicId,
            });
            const messageServer = new MessageServer(
                root.hederaAccountId,
                rootKey
            );
            messageServer.setTopicObject(topicConfig);
            if (!schema) {
                schema = await new DataBaseHelper(SchemaCollection).findOne({
                    entity: SchemaEntity.RETIRE_TOKEN,
                    system: true,
                    active: true,
                });
                if (schema) {
                    schema.creator = did;
                    schema.owner = did;
                    const item = await publishSystemSchema(
                        schema,
                        messageServer,
                        MessageAction.PublishSystemSchema
                    );
                    await new DataBaseHelper(SchemaCollection).save(item);
                }
            }

            const schemaObject = new Schema(schema);
            const vcHelper = new VcHelper();

            let credentialSubject: any = {
                baseTokenId: retireRequest.baseTokenId,
                oppositeTokenId: retireRequest.oppositeTokenId,
                baseTokenCount: retireRequest.baseTokenCount,
                oppositeTokenCount: retireRequest.oppositeTokenCount,
                userId: retireRequestUser.hederaAccountId,
                baseTokenSerials: retireRequest.baseTokenSerials,
                oppositeTokenSerials: retireRequest.oppositeTokenSerials,
            };
            credentialSubject.id = did;

            if (schemaObject) {
                credentialSubject = SchemaHelper.updateObjectContext(
                    schemaObject,
                    credentialSubject
                );
            }

            const vcObject = await vcHelper.createVC(
                did,
                rootKey,
                credentialSubject
            );
            const vcMessage = new VCMessage(MessageAction.CreateVC);
            vcMessage.setDocument(vcObject);
            await messageServer
                .sendMessage(vcMessage);

            const vcDoc = await new DataBaseHelper(VcDocumentCollection).save({
                hash: vcMessage.hash,
                owner: did,
                document: vcMessage.document,
                type: schemaObject?.entity,
            });

            await retireRequestRepository.update(
                {
                    vcDocumentHash: vcDoc.hash,
                },
                {
                    id: retireRequest.id,
                }
            );

            return new MessageResponse(retireResult);
        } catch (error) {
            new Logger().error(error, ['GUARDIAN_SERVICE']);
            return new MessageError(error);
        }
    });
}<|MERGE_RESOLUTION|>--- conflicted
+++ resolved
@@ -30,28 +30,7 @@
     TopicType,
     WorkerTaskType,
 } from '@guardian/interfaces';
-<<<<<<< HEAD
-import { publishSystemSchema } from './schema.service';
-=======
-import { Contract } from '@entity/contract';
-import { Workers } from '@helpers/workers';
-import { Users } from '@helpers/users';
-import { KeyType, Wallet } from '@helpers/wallet';
-import { DatabaseServer } from '@database-modules';
-import { RetireRequest } from '@entity/retire-request';
-import { Schema as SchemaCollection } from '@entity/schema';
-import {
-    MessageAction,
-    MessageServer,
-    TopicConfig,
-    TopicHelper,
-    VCMessage,
-} from '@hedera-modules';
-import { Topic } from '@entity/topic';
-import { VcHelper } from '@helpers/vc-helper';
-import { VcDocument as VcDocumentCollection } from '@entity/vc-document';
 import { publishSystemSchema } from './helpers/schema-publish-helper';
->>>>>>> a66fef83
 
 /**
  * Connect to the message broker methods of working with contracts.

--- conflicted
+++ resolved
@@ -1,6 +1,3 @@
-<<<<<<< HEAD
-import { ApplicationState, Logger, MessageBrokerChannel } from '@guardian/common';
-=======
 import {
     ApplicationState,
     Logger,
@@ -8,7 +5,6 @@
     SettingsContainer,
     ValidateConfiguration
 } from '@guardian/common';
->>>>>>> 5fef4cd9
 import { Worker } from './api/worker';
 import { HederaSDKHelper } from './api/helpers/hedera-sdk-helper';
 import { ApplicationStates } from '@guardian/interfaces';
@@ -32,13 +28,10 @@
         await channel.publish(`guardians.transaction-log-event`, data);
     });
 
-<<<<<<< HEAD
-=======
     const settingsContainer = new SettingsContainer();
     settingsContainer.setConnection(cn);
     await settingsContainer.init('IPFS_STORAGE_API_KEY');
 
->>>>>>> 5fef4cd9
     await state.updateState(ApplicationStates.INITIALIZING);
     const w = new Worker();
     await w.setConnection(cn).init();

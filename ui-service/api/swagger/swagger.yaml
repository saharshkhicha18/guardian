swagger: 2.0
openapi: 3.0.0
info:
  title: Guardian API
  version: "1.0.0"
basePath: /
schemes:
  - http
  - https
consumes:
  - application/json
produces:
  - application/json
securityDefinitions:
  Bearer:
    type: apiKey
    name: Authorization
    in: header
tags:
  -
    name: account
    description: Account API
  -
    name: profile
    description: Profile API
  -
    name: schema
    description: Schema API
  -
    name: token
    description: Token API
  -
    name: other
    description: Other API
  -
    name: policy
    description: Policy API
paths:
  /api/account/current-user:
    get:
      tags:
        - account
      security:
      - Bearer: []
      description: Returns the logged in user account.
      responses:
        200:
<<<<<<< HEAD
          description: Current user
=======
          description: Successful operation
        403:
          description: Access denied
        500:
          description: Internal server error
>>>>>>> d637c013

  /api/account/register:
    post:
      tags:
        - account
      description: Register a new user account
      parameters:
        -
          in: body
          name: body
          description: Object that contain username and password fields
          required: true
          schema:
            $ref: "#/definitions/Creditnails"
      responses:
        200:
<<<<<<< HEAD
          description: Register user
=======
          description: Successful operation
        403:
          description: Access denied
        500:
          description: Internal server error
>>>>>>> d637c013

  /api/account/login:
    post:
      tags:
        - account
      description: Sign in user
      parameters:
        -
          in: body
          name: body
          description: Object that contains username and password fields
          required: true
          schema:
            $ref: "#/definitions/Creditnails"
      responses:
        200:
<<<<<<< HEAD
          description: Login user
=======
          description: Successful operation
        403:
          description: Access denied
        500:
          description: Internal server error
>>>>>>> d637c013

  /api/account/get-all-users:
    get:
      tags:
        - account
      deprecated: true
      description: Return all registered user accounts
      responses:
        200:
<<<<<<< HEAD
          description: Return all users

  /api/profile/user-balance:
    get:
      description: User balance
      responses:
        200:
          description: Return user balance
        403:
          description: Have not permissions
=======
          description: Return all registered user accounts

  /api/profile/user-balance:
    get:
      tags:
        - profile
      description: Request Hedera account balance. Only users with the Installer role are allowed to make request.
      security:
      - Bearer: []
      responses:
        200:
          description: Successful operation
        403:
          description: Access denied
>>>>>>> d637c013
        500:
          description: Internal server error

  /api/profile/user-state:
    get:
<<<<<<< HEAD
      description: User state
      responses:
        200:
          description: Return user state
        403:
          description: Have not permissions
=======
      tags:
        - profile
      description: Request logged in user state. Only users with the Installer role are allowed to make request.
      security:
      - Bearer: []
      responses:
        200:
          description: Successful operation
        403:
          description: Access denied
>>>>>>> d637c013
        500:
          description: Internal server error

  /api/profile:
    get:
<<<<<<< HEAD
      description: User profile
      responses:
        200:
          description: Return user prefile
        403:
          description: Have not permissions
=======
      tags:
        - profile
      description: Request user account full profile. Only users with the Installer role are allowed to make request.
      security:
      - Bearer: []
      responses:
        200:
          description: Successful operation
        403:
          description: Access denied
>>>>>>> d637c013
        500:
          description: Internal server error

  /api/profile/set-hedera-profile:
    post:
<<<<<<< HEAD
      description: Set hedera profile
      responses:
        200:
          description: Return action result
        403:
          description: Have not permissions
        500:
          description: Internal server error

  /api/profile/get-root-authority:
    get:
      description: Root Authority users
      responses:
        200:
          description: Return Root Authority users
        403:
          description: Have not permissions
        500:
          description: Internal server error

  /api/profile/set-vc-profile:
    post:
      description: Set vc profile
      responses:
        200:
          description: Return action result
        403:
          description: Have not permissions
=======
      tags:
        - profile
      description: Set Hedera credentials for the user. Only users with the Installer role are allowed to make request.
      security:
      - Bearer: []
      parameters:
        -
          in: body
          name: body
          description: Object that contains the Hedera account data
          required: true
          schema:
            $ref: "#/definitions/User"
      responses:
        200:
          description: Successful operation
        403:
          description: Access denied
>>>>>>> d637c013
        500:
          description: Internal server error

  /api/profile/random-key:
    get:
<<<<<<< HEAD
      description: Generate random key
      responses:
        200:
          description: Generate and return random key for user
        403:
          description: Have not permissions
=======
      tags:
        - profile
      description: Generate a new Hedera account with a random private key
      security:
      - Bearer: []
      responses:
        200:
          description: Successful operation
        403:
          description: Access denied
>>>>>>> d637c013
        500:
          description: Internal server error

  /api/schema/create:
    post:
<<<<<<< HEAD
      description: Create new schema
      responses:
        200:
          description: Return action result
        403:
          description: Have not permissions
=======
      tags:
        - schema
      description: Create new schema. Only users with the Root Authority role are allowed to make request.
      security:
      - Bearer: []
      parameters:
        -
          in: body
          name: body
          description: Object that contains valid schema
          required: true
          schema:
            $ref: "#/definitions/Schema"
      responses:
        200:
          description: Successful operation
        403:
          description: Access denied
>>>>>>> d637c013
        500:
          description: Internal server error

  /api/schema:
    get:
<<<<<<< HEAD
      description: Get all schemas
      responses:
        200:
          description: Return all schemas
        403:
          description: Have not permissions
=======
      tags:
        - schema
      description: Get all schemes.
      security:
      - Bearer: []
      responses:
        200:
          description: Successful operation
        403:
          description: Access denied
>>>>>>> d637c013
        500:
          description: Internal server error

  /api/schema/import:
    post:
<<<<<<< HEAD
      description: Import new schema
      responses:
        200:
          description: Return action result
        403:
          description: Have not permissions
=======
      tags:
        - schema
      description: Import new schemes. Only users with the Root Authority role are allowed to make request.
      security:
      - Bearer: []
      parameters:
        -
          in: body
          name: body
          description: Object that contains schemes array
          required: true
          schema:
            $ref: "#/definitions/ImportSchema"
      responses:
        200:
          description: Successful operation
        403:
          description: Access denied
>>>>>>> d637c013
        500:
          description: Internal server error

  /api/schema/export:
    post:
<<<<<<< HEAD
      description: Export schema
      responses:
        200:
          description: Return action result
        403:
          description: Have not permissions
=======
      tags:
        - schema
      description: Export selected schemes. Only users with the Root Authority role are allowed to make request.
      security:
      - Bearer: []
      parameters:
        -
          in: body
          name: body
          description: Object that contains schemes ids
          required: true
          schema:
            $ref: "#/definitions/ExportSchema"
      responses:
        200:
          description: Successful operation
        403:
          description: Access denied
>>>>>>> d637c013
        500:
          description: Internal server error

  /api/tokens/create:
    post:
<<<<<<< HEAD
      description: Create new token
      responses:
        200:
          description: Return action result
        403:
          description: Have not permissions
=======
      tags:
        - token
      description: Create new token. Only users with the Root Authority role are allowed to make request.
      security:
      - Bearer: []
      parameters:
        -
          in: body
          name: body
          description: Object that contains token information
          required: true
          schema:
            $ref: "#/definitions/Token"
      responses:
        200:
          description: Successful operation
        403:
          description: Access denied
>>>>>>> d637c013
        500:
          description: Internal server error

  /api/tokens:
    get:
<<<<<<< HEAD
      description: Get all tokens
      responses:
        200:
          description: Return tokens
        403:
          description: Have not permissions
=======
      tags:
        - token
      description: Request all tokens. Only users with the Root Authority role are allowed to make request.
      security:
      - Bearer: []
      responses:
        200:
          description: Successful operation
        403:
          description: Access denied
>>>>>>> d637c013
        500:
          description: Internal server error

  /api/tokens/user-tokens:
    get:
<<<<<<< HEAD
      description: Get tokens for user
      responses:
        200:
          description: Return tokens for user
        403:
          description: Have not permissions
=======
      tags:
        - token
      description: Request a list of tokens. Only users with the Installer role are allowed to make request.
      security:
      - Bearer: []
      responses:
        200:
          description: Successful operation
        403:
          description: Access denied
>>>>>>> d637c013
        500:
          description: Internal server error

  /api/tokens/associate:
    post:
<<<<<<< HEAD
      description: Associate token
      responses:
        200:
          description: Associate token
        403:
          description: Have not permissions
=======
      tags:
        - token
      description: Associate the user with the provided Hedera token. Only users with the Installer role are allowed to make request.
      security:
      - Bearer: []
      parameters:
        -
          in: body
          name: body
          description: Object that contains the token Id to associate with the user
          required: true
          schema:
            $ref: "#/definitions/TokenAssociate"
      responses:
        200:
          description: Successful operation
        403:
          description: Access denied
>>>>>>> d637c013
        500:
          description: Internal server error

  /api/tokens/all-users:
    get:
<<<<<<< HEAD
      description: Get all users with role installer
      responses:
        200:
          description: Return all users with role installer
        403:
          description: Have not permissions
=======
      tags:
        - token
      description: Request all users with the INSTALLER role. Only users with the Root Authority role are allowed to make request.
      security:
      - Bearer: []
      responses:
        200:
          description: Successful operation
        403:
          description: Access denied
>>>>>>> d637c013
        500:
          description: Internal server error

  /api/tokens/associate-users:
    get:
<<<<<<< HEAD
      description: Chack user state
      responses:
        200:
          description: Return token information
        403:
          description: Have not permissions
=======
      tags:
        - token
      description: Request user information for selected token. Only users with the Root Authority role are allowed to make request.
      security:
      - Bearer: []
      parameters:
        -
          in: query
          name: tokenId
          schema:
            type: string
          required: true
          description: Token ID
        -
          in: query
          name: username
          schema:
            type: string
          required: true
          description: Username
      responses:
        200:
          description: Successful operation
        403:
          description: Access denied
>>>>>>> d637c013
        500:
          description: Internal server error

  /api/tokens/user-kyc:
    post:
<<<<<<< HEAD
      description: Set user kyc
      responses:
        200:
          description: Return token information
        403:
          description: Have not permissions
=======
      tags:
        - token
      description: Set or unset KYC flag for the user. Only users with the Root Authority role are allowed to make request.
      security:
      - Bearer: []
      parameters:
        -
          in: body
          name: body
          description: Object that contains action that needs to be applied to the token
          required: true
          schema:
            $ref: "#/definitions/TokenAction"
      responses:
        200:
          description: Successful operation
        403:
          description: Access denied
>>>>>>> d637c013
        500:
          description: Internal server error

  /api/tokens/user-freeze:
    post:
<<<<<<< HEAD
      description: Set user freeze
      responses:
        200:
          description: Return token information
        403:
          description: Have not permissions
=======
      tags:
        - token
      description: Freeze or unfreeze transfers of the specified token for the user. Only users with the Root Authority role are allowed to make request.
      security:
      - Bearer: []
      parameters:
        -
          in: body
          name: body
          description: Object that contains action that needs to be applied to the token
          required: true
          schema:
            $ref: "#/definitions/TokenAction"
      responses:
        200:
          description: Successful operation
        403:
          description: Access denied
>>>>>>> d637c013
        500:
          description: Internal server error

  /api/root-balance:
    get:
<<<<<<< HEAD
      description: Root balance
      responses:
        200:
          description: Return root balance
        403:
          description: Have not permissions
=======
      tags:
        - other
      description: Request authorized root authority balance. Only users with the Root Authority role are allowed to make request.
      security:
      - Bearer: []
      responses:
        200:
          description: Successful operation
        403:
          description: Access denied
>>>>>>> d637c013
        500:
          description: Internal server error

  /api/root-config:
    get:
<<<<<<< HEAD
      description: Get root config
      responses:
        200:
          description: Return root config
        403:
          description: Have not permissions
=======
      tags:
        - other
      description: Request authorized root authority address book, vc document and did document. Only users with the Root Authority role are allowed to make request.
      security:
      - Bearer: []
      responses:
        200:
          description: Successful operation
        403:
          description: Access denied
>>>>>>> d637c013
        500:
          description: Internal server error

  /api/set-root-config:
    post:
<<<<<<< HEAD
      description: Set root config
      responses:
        200:
          description: Return operation result
        403:
          description: Have not permissions
=======
      tags:
        - other
      description: Set hedera account for root authority and create address book. Only users with the Root Authority role are allowed to make request.
      security:
      - Bearer: []
      parameters:
        -
          in: body
          name: body
          description: Object that contains actions for apply to token
          required: true
          schema:
            $ref: "#/definitions/RootConfig"
      responses:
        200:
          description: Successful operation
        403:
          description: Access denied
>>>>>>> d637c013
        500:
          description: Internal server error

  /api/get-vp-documents:
    get:
<<<<<<< HEAD
      description: Get vp documents
      responses:
        200:
          description: Return vp documents
        403:
          description: Have not permissions
        500:
          description: Internal server error

  /api/search-vc-documents:
    post:
      description: Search vc documents
      responses:
        200:
          description: Return vc documents
        403:
          description: Have not permissions
=======
      tags:
        - other
      description: Request all vp documents. Only users with the Auditor role are allowed to make request.
      security:
      - Bearer: []
      responses:
        200:
          description: Successful operation
        403:
          description: Access denied
        500:
          description: Internal server error

  /api/get-policy-list:
    get:
      tags:
        - other
      description: Request all policies. Only users with the Root Authority and Installer role are allowed to make request.
      security:
        - Bearer: []
      responses:
        200:
          description: Successful operation
        403:
          description: Access denied
>>>>>>> d637c013
        500:
          description: Internal server error

  /api/search-documents:
    get:
<<<<<<< HEAD
      description: Search documents
      responses:
        200:
          description: Return documents
        403:
          description: Have not permissions
        500:
          description: Internal server error
=======
      tags:
        - other
      description: Build chain from vp to root vc document. Only users with the Auditor role are allowed to make request.
      parameters:
        -
          in: query
          name: search
          schema:
            type: string
          required: true
          description: Hash or Id of vp document
      security:
      - Bearer: []
      responses:
        200:
          description: Successful operation
        403:
          description: Access denied
        500:
          description: Internal server error

  /policy/edit/{policyId}:
    get:
      tags:
        - policy
      description: Request full policy config. Only users with the Root Authority role are allowed to make request.
      parameters:
        -
          in: path
          name: policyId
          schema:
            type: string
          required: true
          description: Selected policy id
      security:
      - Bearer: []
      responses:
        200:
          description: Successful operation
        403:
          description: Access denied
        500:
          description: Internal server error
    post:
      tags:
        - policy
      description: Update policy config. Only users with the Root Authority role are allowed to make request.
      parameters:
        -
          in: path
          name: policyId
          schema:
            type: string
          required: true
          description: Selected policy id
        -
          in: body
          name: body
          description: Object that contains policy config
          required: true
          schema:
            $ref: "#/definitions/PolicyConfig"
      security:
      - Bearer: []
      responses:
        200:
          description: Successful operation
        403:
          description: Access denied
        500:
          description: Internal server error

  /policy/create:
    post:
      tags:
        - policy
      description: Create new policy. Only users with the Root Authority role are allowed to make request.
      parameters:
        -
          in: body
          name: body
          description: Object that contains policy config
          required: true
          schema:
            $ref: "#/definitions/PolicyConfig"
      security:
      - Bearer: []
      responses:
        200:
          description: Successful operation
        403:
          description: Access denied
        500:
          description: Internal server error

  /policy/publish/{policyId}:
    post:
      tags:
        - policy
      description: Publish selected policy. Only users with the Root Authority role are allowed to make request.
      parameters:
        -
          in: path
          name: policyId
          schema:
            type: string
          required: true
          description: Selected policy id
      security:
      - Bearer: []
      responses:
        200:
          description: Successful operation
        403:
          description: Access denied
        500:
          description: Internal server error

  /policy/{policyId}:
    get:
      tags:
        - policy
      description: Request data from root policy block. Only users with the Root Authority and Installer role are allowed to make request.
      parameters:
        -
          in: path
          name: policyId
          schema:
            type: string
          required: true
          description: Selected policy id
      security:
      - Bearer: []
      responses:
        200:
          description: Successful operation
        403:
          description: Access denied
        500:
          description: Internal server error

  /policy/block/tag/{policyId}/{tag}:
    get:
      tags:
        - policy
      description: Request block id from policy by tag. Only users with the Root Authority and Installer role are allowed to make request.
      parameters:
        -
          in: path
          name: policyId
          schema:
            type: string
          required: true
          description: Selected policy id
        -
          in: path
          name: tag
          schema:
            type: string
          required: true
          description: Tag from selected policy
      security:
      - Bearer: []
      responses:
        200:
          description: Successful operation
        403:
          description: Access denied
        500:
          description: Internal server error

  /policy/block/{uuid}:
    get:
      tags:
        - policy
      description: Request block data. Only users with a role that described in block are allowed to make request.
      parameters:
        -
          in: path
          name: uuid
          schema:
            type: string
          required: true
          description: Selected block uuid
      security:
      - Bearer: []
      responses:
        200:
          description: Successful operation
        403:
          description: Access denied
        500:
          description: Internal server error
    post:
      tags:
        - policy
      description: Send data to block
      parameters:
        -
          in: path
          name: uuid
          schema:
            type: string
          required: true
          description: Selected block uuid
        -
          in: body
          name: body
          description: Object with data that block need to recieve
          required: true
          schema:
            type: object
      security:
      - Bearer: []
      responses:
        200:
          description: Successful operation
        403:
          description: Access denied
        500:
          description: Internal server error

definitions:
  Creditnails:
    type: object
    properties:
      username:
        type: string
      password:
        type: string

  User:
    type: object
    properties:
      username:
        type: string
      hederaAccountId:
        type: string
      hederaAccountKey:
        type: string

  Schema:
    type: object
    properties:
      document:
        type: string
      entity:
        type: string
      hash:
        type: string
      name:
        type: string
      uuid:
        type: string

  ImportSchema:
    type: object
    properties:
      schemes:
        type: array
        items:
          type: object
          properties:
            document:
              type: string
            entity:
              type: string
            hash:
              type: string
            name:
              type: string
            uuid:
              type: string

  ExportSchema:
    type: object
    properties:
      ids:
        type: array
        items:
          type: string

  Token:
    type: object
    properties:
      changeSupply:
        type: boolean
      decimals:
        type: string
      enableAdmin:
        type: boolean
      enableFreeze:
        type: boolean
      enableKYC:
        type: boolean
      enableWipe:
        type: boolean
      initialSupply:
        type: string
      tokenName:
        type: string
      tokenSymbol:
        type: string
      tokenType:
        type: string

  TokenAssociate:
    type: object
    properties:
      tokenId:
        type: string
      associated:
        type: boolean

  TokenAction:
    type: object
    properties:
      tokenId:
        type: string
      username:
        type: string
      value:
        type: boolean

  RootConfig:
    type: object
    properties:
      appnetName:
        type: string
      didServerUrl:
        type: string
      didTopicMemo:
        type: string
      hederaAccountId:
        type: string
      hederaAccountKey:
        type: string
      vc:
        type: object
        properties:
          name:
            type: string
          "type":
            type: string
          "@context":
            type: string
      vcTopicMemo:
        type: string

  PolicyConfig:
    type: object
    properties:
      name:
        type: string
      version:
        type: string
      description:
        type: string
      topicDescription:
        type: string
      config:
        type: object
      status:
        type: string
      owner:
        type: string
      policyPoles:
        type: array
        items:
          type: string
      topicId:
        type: string
      policyTag:
        type: string
>>>>>>> d637c013
<|MERGE_RESOLUTION|>--- conflicted
+++ resolved
@@ -1,5 +1,4 @@
-swagger: 2.0
-openapi: 3.0.0
+swagger: "2.0"
 info:
   title: Guardian API
   version: "1.0.0"
@@ -45,15 +44,11 @@
       description: Returns the logged in user account.
       responses:
         200:
-<<<<<<< HEAD
-          description: Current user
-=======
-          description: Successful operation
-        403:
-          description: Access denied
-        500:
-          description: Internal server error
->>>>>>> d637c013
+          description: Successful operation
+        403:
+          description: Access denied
+        500:
+          description: Internal server error
 
   /api/account/register:
     post:
@@ -70,15 +65,11 @@
             $ref: "#/definitions/Creditnails"
       responses:
         200:
-<<<<<<< HEAD
-          description: Register user
-=======
-          description: Successful operation
-        403:
-          description: Access denied
-        500:
-          description: Internal server error
->>>>>>> d637c013
+          description: Successful operation
+        403:
+          description: Access denied
+        500:
+          description: Internal server error
 
   /api/account/login:
     post:
@@ -95,15 +86,11 @@
             $ref: "#/definitions/Creditnails"
       responses:
         200:
-<<<<<<< HEAD
-          description: Login user
-=======
-          description: Successful operation
-        403:
-          description: Access denied
-        500:
-          description: Internal server error
->>>>>>> d637c013
+          description: Successful operation
+        403:
+          description: Access denied
+        500:
+          description: Internal server error
 
   /api/account/get-all-users:
     get:
@@ -113,18 +100,6 @@
       description: Return all registered user accounts
       responses:
         200:
-<<<<<<< HEAD
-          description: Return all users
-
-  /api/profile/user-balance:
-    get:
-      description: User balance
-      responses:
-        200:
-          description: Return user balance
-        403:
-          description: Have not permissions
-=======
           description: Return all registered user accounts
 
   /api/profile/user-balance:
@@ -139,20 +114,11 @@
           description: Successful operation
         403:
           description: Access denied
->>>>>>> d637c013
         500:
           description: Internal server error
 
   /api/profile/user-state:
     get:
-<<<<<<< HEAD
-      description: User state
-      responses:
-        200:
-          description: Return user state
-        403:
-          description: Have not permissions
-=======
       tags:
         - profile
       description: Request logged in user state. Only users with the Installer role are allowed to make request.
@@ -163,20 +129,11 @@
           description: Successful operation
         403:
           description: Access denied
->>>>>>> d637c013
         500:
           description: Internal server error
 
   /api/profile:
     get:
-<<<<<<< HEAD
-      description: User profile
-      responses:
-        200:
-          description: Return user prefile
-        403:
-          description: Have not permissions
-=======
       tags:
         - profile
       description: Request user account full profile. Only users with the Installer role are allowed to make request.
@@ -187,42 +144,11 @@
           description: Successful operation
         403:
           description: Access denied
->>>>>>> d637c013
         500:
           description: Internal server error
 
   /api/profile/set-hedera-profile:
     post:
-<<<<<<< HEAD
-      description: Set hedera profile
-      responses:
-        200:
-          description: Return action result
-        403:
-          description: Have not permissions
-        500:
-          description: Internal server error
-
-  /api/profile/get-root-authority:
-    get:
-      description: Root Authority users
-      responses:
-        200:
-          description: Return Root Authority users
-        403:
-          description: Have not permissions
-        500:
-          description: Internal server error
-
-  /api/profile/set-vc-profile:
-    post:
-      description: Set vc profile
-      responses:
-        200:
-          description: Return action result
-        403:
-          description: Have not permissions
-=======
       tags:
         - profile
       description: Set Hedera credentials for the user. Only users with the Installer role are allowed to make request.
@@ -241,20 +167,11 @@
           description: Successful operation
         403:
           description: Access denied
->>>>>>> d637c013
         500:
           description: Internal server error
 
   /api/profile/random-key:
     get:
-<<<<<<< HEAD
-      description: Generate random key
-      responses:
-        200:
-          description: Generate and return random key for user
-        403:
-          description: Have not permissions
-=======
       tags:
         - profile
       description: Generate a new Hedera account with a random private key
@@ -265,20 +182,11 @@
           description: Successful operation
         403:
           description: Access denied
->>>>>>> d637c013
         500:
           description: Internal server error
 
   /api/schema/create:
     post:
-<<<<<<< HEAD
-      description: Create new schema
-      responses:
-        200:
-          description: Return action result
-        403:
-          description: Have not permissions
-=======
       tags:
         - schema
       description: Create new schema. Only users with the Root Authority role are allowed to make request.
@@ -297,20 +205,11 @@
           description: Successful operation
         403:
           description: Access denied
->>>>>>> d637c013
         500:
           description: Internal server error
 
   /api/schema:
     get:
-<<<<<<< HEAD
-      description: Get all schemas
-      responses:
-        200:
-          description: Return all schemas
-        403:
-          description: Have not permissions
-=======
       tags:
         - schema
       description: Get all schemes.
@@ -321,20 +220,11 @@
           description: Successful operation
         403:
           description: Access denied
->>>>>>> d637c013
         500:
           description: Internal server error
 
   /api/schema/import:
     post:
-<<<<<<< HEAD
-      description: Import new schema
-      responses:
-        200:
-          description: Return action result
-        403:
-          description: Have not permissions
-=======
       tags:
         - schema
       description: Import new schemes. Only users with the Root Authority role are allowed to make request.
@@ -353,20 +243,11 @@
           description: Successful operation
         403:
           description: Access denied
->>>>>>> d637c013
         500:
           description: Internal server error
 
   /api/schema/export:
     post:
-<<<<<<< HEAD
-      description: Export schema
-      responses:
-        200:
-          description: Return action result
-        403:
-          description: Have not permissions
-=======
       tags:
         - schema
       description: Export selected schemes. Only users with the Root Authority role are allowed to make request.
@@ -385,20 +266,11 @@
           description: Successful operation
         403:
           description: Access denied
->>>>>>> d637c013
         500:
           description: Internal server error
 
   /api/tokens/create:
     post:
-<<<<<<< HEAD
-      description: Create new token
-      responses:
-        200:
-          description: Return action result
-        403:
-          description: Have not permissions
-=======
       tags:
         - token
       description: Create new token. Only users with the Root Authority role are allowed to make request.
@@ -417,20 +289,11 @@
           description: Successful operation
         403:
           description: Access denied
->>>>>>> d637c013
         500:
           description: Internal server error
 
   /api/tokens:
     get:
-<<<<<<< HEAD
-      description: Get all tokens
-      responses:
-        200:
-          description: Return tokens
-        403:
-          description: Have not permissions
-=======
       tags:
         - token
       description: Request all tokens. Only users with the Root Authority role are allowed to make request.
@@ -441,20 +304,11 @@
           description: Successful operation
         403:
           description: Access denied
->>>>>>> d637c013
         500:
           description: Internal server error
 
   /api/tokens/user-tokens:
     get:
-<<<<<<< HEAD
-      description: Get tokens for user
-      responses:
-        200:
-          description: Return tokens for user
-        403:
-          description: Have not permissions
-=======
       tags:
         - token
       description: Request a list of tokens. Only users with the Installer role are allowed to make request.
@@ -465,20 +319,11 @@
           description: Successful operation
         403:
           description: Access denied
->>>>>>> d637c013
         500:
           description: Internal server error
 
   /api/tokens/associate:
     post:
-<<<<<<< HEAD
-      description: Associate token
-      responses:
-        200:
-          description: Associate token
-        403:
-          description: Have not permissions
-=======
       tags:
         - token
       description: Associate the user with the provided Hedera token. Only users with the Installer role are allowed to make request.
@@ -497,20 +342,11 @@
           description: Successful operation
         403:
           description: Access denied
->>>>>>> d637c013
         500:
           description: Internal server error
 
   /api/tokens/all-users:
     get:
-<<<<<<< HEAD
-      description: Get all users with role installer
-      responses:
-        200:
-          description: Return all users with role installer
-        403:
-          description: Have not permissions
-=======
       tags:
         - token
       description: Request all users with the INSTALLER role. Only users with the Root Authority role are allowed to make request.
@@ -521,20 +357,11 @@
           description: Successful operation
         403:
           description: Access denied
->>>>>>> d637c013
         500:
           description: Internal server error
 
   /api/tokens/associate-users:
     get:
-<<<<<<< HEAD
-      description: Chack user state
-      responses:
-        200:
-          description: Return token information
-        403:
-          description: Have not permissions
-=======
       tags:
         - token
       description: Request user information for selected token. Only users with the Root Authority role are allowed to make request.
@@ -560,20 +387,11 @@
           description: Successful operation
         403:
           description: Access denied
->>>>>>> d637c013
         500:
           description: Internal server error
 
   /api/tokens/user-kyc:
     post:
-<<<<<<< HEAD
-      description: Set user kyc
-      responses:
-        200:
-          description: Return token information
-        403:
-          description: Have not permissions
-=======
       tags:
         - token
       description: Set or unset KYC flag for the user. Only users with the Root Authority role are allowed to make request.
@@ -592,20 +410,11 @@
           description: Successful operation
         403:
           description: Access denied
->>>>>>> d637c013
         500:
           description: Internal server error
 
   /api/tokens/user-freeze:
     post:
-<<<<<<< HEAD
-      description: Set user freeze
-      responses:
-        200:
-          description: Return token information
-        403:
-          description: Have not permissions
-=======
       tags:
         - token
       description: Freeze or unfreeze transfers of the specified token for the user. Only users with the Root Authority role are allowed to make request.
@@ -624,20 +433,11 @@
           description: Successful operation
         403:
           description: Access denied
->>>>>>> d637c013
         500:
           description: Internal server error
 
   /api/root-balance:
     get:
-<<<<<<< HEAD
-      description: Root balance
-      responses:
-        200:
-          description: Return root balance
-        403:
-          description: Have not permissions
-=======
       tags:
         - other
       description: Request authorized root authority balance. Only users with the Root Authority role are allowed to make request.
@@ -648,20 +448,11 @@
           description: Successful operation
         403:
           description: Access denied
->>>>>>> d637c013
         500:
           description: Internal server error
 
   /api/root-config:
     get:
-<<<<<<< HEAD
-      description: Get root config
-      responses:
-        200:
-          description: Return root config
-        403:
-          description: Have not permissions
-=======
       tags:
         - other
       description: Request authorized root authority address book, vc document and did document. Only users with the Root Authority role are allowed to make request.
@@ -672,20 +463,11 @@
           description: Successful operation
         403:
           description: Access denied
->>>>>>> d637c013
         500:
           description: Internal server error
 
   /api/set-root-config:
     post:
-<<<<<<< HEAD
-      description: Set root config
-      responses:
-        200:
-          description: Return operation result
-        403:
-          description: Have not permissions
-=======
       tags:
         - other
       description: Set hedera account for root authority and create address book. Only users with the Root Authority role are allowed to make request.
@@ -704,31 +486,11 @@
           description: Successful operation
         403:
           description: Access denied
->>>>>>> d637c013
         500:
           description: Internal server error
 
   /api/get-vp-documents:
     get:
-<<<<<<< HEAD
-      description: Get vp documents
-      responses:
-        200:
-          description: Return vp documents
-        403:
-          description: Have not permissions
-        500:
-          description: Internal server error
-
-  /api/search-vc-documents:
-    post:
-      description: Search vc documents
-      responses:
-        200:
-          description: Return vc documents
-        403:
-          description: Have not permissions
-=======
       tags:
         - other
       description: Request all vp documents. Only users with the Auditor role are allowed to make request.
@@ -754,22 +516,11 @@
           description: Successful operation
         403:
           description: Access denied
->>>>>>> d637c013
         500:
           description: Internal server error
 
   /api/search-documents:
     get:
-<<<<<<< HEAD
-      description: Search documents
-      responses:
-        200:
-          description: Return documents
-        403:
-          description: Have not permissions
-        500:
-          description: Internal server error
-=======
       tags:
         - other
       description: Build chain from vp to root vc document. Only users with the Auditor role are allowed to make request.
@@ -1143,5 +894,4 @@
       topicId:
         type: string
       policyTag:
-        type: string
->>>>>>> d637c013
+        type: string